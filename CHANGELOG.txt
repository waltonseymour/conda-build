<<<<<<< HEAD
2017-04-25 3.0.0beta1

Breaking changes:
-----------------

* Package signing and verification have been removed, to follow their removal from conda 4.3.  #1950

Enhancements:
-------------

* Avoid duplicate recreation of package index.  Speedup of 0-50%, depending on how extensively the recipe uses Jinja2 features.  #1954

Bug Fixes:
----------

* Fix cleanup of folders in outer variant loop - was causing incorrect packages on 2nd variant in windows builds  #1950
* Remove variant functionality from bdist_conda.  Its split packaging approach is incompatible.  #1950
* Fix import of _toposort from conda, reroute through conda_interface  #1952
* Match folder substrings more intelligently, for finding previous builds with --dirty  #1953
* Fix type error with --skip-existing and some conda recipes (Conda-build's internal conda.recipe was one).  #1956
=======
2017-05-10 2.1.13:

Bug fixes:
----------

* fix missing argument to get_site_packages function; add test coverage  #2009
* pin codecov on appveyor to 2.0.5 for now  #2009
* fix lock removal (just don't create locks for temporary directories)  #2009
>>>>>>> 903e9c4e

Contributors:
-------------

<<<<<<< HEAD
* @kalefranz
* @msarahan
* @rendinam


2017-04-20 3.0.0beta0

Breaking changes:
-----------------

* pin_downstream has been renamed to run_exports  #1911
* exclude_from_build_hash has been renamed to ignore_version  #1911

Enhancements:
-------------

* use rm_rf to remove prefixes for more cleanliness and better speed  #1915
* add support for multiple sources in one meta.yaml  #1929
* allow ``exact`` keyword for pin_compatible jinja2 function  #1929
* allow selectors in variant conda_build_config.yaml files  #1937
=======
* @msarahan


2017-05-09 2.1.12:
>>>>>>> 903e9c4e

Bug fixes:
----------

<<<<<<< HEAD
* fix mmap/file problems on virtualbox shared folders  #1914
* Correct rendering with --dirty flag if recipe name appears as substring of another's name  #1931
* don't set language env vars (PERL, R, LUA, PYTHON) when those packages are not installed  #1932
* exclude language env vars from variant being set  #1944
=======
* Clean up lock files for temporary directories also
>>>>>>> 903e9c4e

Contributors:
-------------

<<<<<<< HEAD
* @mingwandroid
* @msarahan
* @rendinam


2017-04-08 3.0.0alpha3
=======
* @msarahan

2017-05-09 2.1.11:
>>>>>>> 903e9c4e

Enhancements:
-------------

<<<<<<< HEAD
* Check that files are executable when finding them #1899
=======
* add libgcc to build dependencies for R skeleton recipes that require compilation  $1969
>>>>>>> 903e9c4e

Bug fixes:
----------

<<<<<<< HEAD
* standardize entry point script template to match pip  #1908
* fix cleanup happening even when build fails  #1909
* fix bin/conda getting included in conda-build release tarballs  #1913
=======
* fix entry points, test commands, test imports from top-level recipe from applying to subpackages  #1933
* fix preferred_env in index.json  #1941
* do not add python.app to run_reqs multiple times  #1981
* Fix $ORIGIN replacement from extra trailing slash  #1981
* Remove error when _license package exists in folder where ``conda index`` is called  #2005
* fix STDLIB_DIR so that it is always defined (based on python version in configuration)  #2006
* Clean up lock files after builds complete or fail to avoid permission errors  #2007
>>>>>>> 903e9c4e

Contributors:
-------------

<<<<<<< HEAD
* @jjhelmus
* @msarahan
* @tatome

2017-04-05 3.0.0alpha2

Breaking changes:
-----------------

* Support for post-build metadata (__conda_version__.txt and the like) has been removed.
=======
* @johanneskoester
* @kalefranz
* @mingwandroid
* @msarahan


2017-04-17 2.1.10:
>>>>>>> 903e9c4e

Enhancements:
-------------

<<<<<<< HEAD
* use symlinks when copying to improve performance  #1867
* load setup.cfg data in load_setup_py_data  #1878
* calculate checksum and simplify cran skeleton  #1879
=======
* Inspect linkages will now warn when multiple packages contain the same library  #1884, #1921
>>>>>>> 903e9c4e

Bug fixes:
----------

<<<<<<< HEAD
* fix R's binary path on Windows  #1870
* remove tab completion on CLI for compatibility with conda 4.4  #1795
* reduce scope of git try/except block so that GIT_FULL_HASH is available, even if tags are not  #1873
* Fix "compiler" jinja2 looping, so that it is respected in subpackages #1874
* Fix license family comparison - case matching  #1875
* Fix inspect linkages when multiple packages contain a library  #1884
* avoid unnecessary computation of hashing  #1888
* fix python imports not being run in test phase  #1896
* fix path omission in paths.json for noarch packages  #1895
=======
* Fix bin/conda getting included in packages that also had entry point scripts or binaries starting with 'conda'  #1923
* Fix empty create_env, for compatibility with conda 4.4  #1924
* Adapt to Conda's new MatchSpec implementation  #1927
* Fix unbound local variables when --no-locking option used.  #1928
* Don't set language env vars (PERL, R, LUA, etc.) when packages for those languages are not installed  #1930
>>>>>>> 903e9c4e

Contributors:
-------------

<<<<<<< HEAD
* @abretaud
* @groutr
* @jjhelmus
* @kalefranz
* @ma-ba
* @mingwandroid
=======
* @jjhelmus
* @kalefranz
>>>>>>> 903e9c4e
* @msarahan


2017-04-04 2.1.9:

Enhancements:
-------------

* calculate checksum and simplify cran skeleton  #1879
* backport usage of symlinks for speed from master branch  #1881

Bug fixes:
----------

* fix import tests not being run, test this functionality  #1897

Contributors:
-------------

* @isuruf
* @jjhelmus
* @johanneskoester
* @msarahan

2017-03-24 2.1.8:

Enhancements:
-------------

* use symlinks when copying files from files sources to improve performance  #1867


Bug fixes:
----------


* reset build folder for each built package (fixes building multiple recipes in one command)  #1842
* wrap copy of test/source_files so that errors don't prevent a successful build  #1843
* Restore permissions when extracting from zipfiles  #1855
* pass through several Windows-specific environment variables  #1859, #1862
* python 2 os.environ string type compatibility fix  #1861
* fix indentation breaking perl package testing  #1872
* reduce scope of git try/except block so that GIT_FULL_HASH is available even if tags are not.  #1873
* fix license family comparison, especially for public-domain  #1875
* Remove python header being added to all run_test.* files  #1876

Contributors:
-------------

* @abretaud
* @jjhelmus
* @mingwandroid
* @msarahan
* @stuertz
* @wulmer


2017-03-23 3.0.0alpha1:

Bug fixes:
----------

* remove build and test envs after each packaging step, to avoid unsatisfiable errors  #1866
* remove version pins from requirements added by run_test files (again avoid unsatisfiable errors)  #1866
* fix prefix file detection picking up too many files due to env recreation  #1866
* fix missing r_bin, make run_test.r scripts work  #1869

Contributors:
-------------

* @msarahan

2017-03-22 3.0.0alpha0:

This is a complete revolution in the dynamic rendering capabilities of conda-build.  More information is in the docs PR at https://github.com/conda/conda-docs/pull/414.  There will be a blog post soon, perhaps coupled with a screencast.

Enhancements:
-------------

* greatly extended Jinja2 templating capabilities  #1585
* record environment variables at top of build.sh, similar to what is done with bld.bat in win.  #1765

Bug fixes:
----------

* fix symlinks to folders in packaging  #1775
* fix detection of patch level when maxlevel=0  #1796
* properly copy permissions when extracting zip files  #1855
* Add more important Windows environment variables to the test environment  #1859, #1863

Contributors:
-------------

* @jjhelmus
* @kalefranz
* @mingwandroid
* @msarahan
* @pkgw
* @stuarteberg
* @ukoethe
* @wulmer



2017-03-14 2.1.7:

Enhancements:
-------------

* pass WINDIR env var through on Windows  #1837
* make long test prefix an option (default disabled)  #1838


Bug fixes:
----------

* monkeypatch ensure_use_local to avoid conda-build import clobbering conda CLI arguments  #1834
* Fix context conda_build attr error with older conda  #1813
* Fix legacy noarch shebang replacement code to account for long prefix paths #1813
* properly initialize 'system' key in linkage inspecting #1839
* backport try mmap from master #1764
* fix wheel output not respecting --output-folder CLI argument #1838
* catch csv dialect sniffing error, try to fallback to to excel_tab.  Might work? #1840


Contributors:
-------------

* @kalefranz
* @mcs07
* @msarahan


2017-03-08 2.1.6:

Enhancements:
-------------

* tests on linux/mac now use 255-character prefix when creating test environment  #1799
* allow test/imports for R and lua packages #1806

Bug fixes:
----------

* Fix case comparison in license_family.py  #1761
* Fix symlinked folders not being included in packages  #1770
* Fix extraction of tarballs containing unicode filenames  #1779, #1804
* fix unicode in delimiter for noarch py_file_map  #1789
* Clean up conda interface #1791
* Confine conda-build 2.1.x to conda >4.1,<=4.3  #1792
* fix detection of patch strip level when maxlevel = 0  #1796
* fix attribute error in exception handling for missing dependencies  #1800
* fix osx python_app test for python 3.6  #1801
* don't die when unicode found in patch files  #1802
* clarify error messaging when git is not found  #1803
* fix shebangs in entry point scripts using legacy noarch_python #1806
* fix test environment variables being set to build prefix values #1806
* fix inspect linkages breaking due to conda index keys changing to different objects in conda 4.3  #1810


Contributors:
-------------

* @gbrener
* @kalefranz
* @msarahan
* @pkgw
* @stuertz


2017-02-20 2.1.5:

Enhancements:
-------------

* don't crash on unknown selector.  Warn, but evaluate as False.  #1753
* allow default conda packaging behavior for split package whose name matches top-level name, but lacks both ``files`` and ``script`` entry.  #1758


Bug fixes:
----------

* unify license family text with Anaconda-Verify  #1744
* apply post-processing to each split package, not just to post-build prefix files.  #1747
* provide fallback lock directory in user's home folder.  Allows central installs.  #1749
* fix quoting for test paths.  Allows croot with spaces.  #1750
* fix pypi skeleton recursion #1754
* fix assertion error about leading period when Jinja2 variables have default values  #1757
* set default twine target to pypitest to avoid accidental uploads  #1758


Contributors:
-------------

* @gabm
* @msarahan


2017-02-07 2.1.4:

Enhancements:
-------------

* Allow relative paths for --croot option #1736

Bug fixes:
----------

* Rename package_metadata.json file to link.json to more accurately reflect contents #1720
* Fix converted packages from unix to Windows having broken entry points #1721
* Fix an infinite loop when creating the test environment failed #1739
* Fix conda 4.3 incompatibility with --pin-depends option #1740

Contributors:

* @gabm
* @kalefranze
* @msarahan


2017-01-31 2.1.3:

Enhancements:
-------------

* Add --extra-specs to conda skeleton.  Use when a package needs to be available in the temporary env that parses setup.py to make the skeleton.  #1697
* Allow wheels as a source format  #1700
* Allow github urls as CRAN skeleton sources  #1710

Bug fixes:
----------

* exclude package/name field from uses_vcs_in_{meta,build} checks #1696
* Fix conda convert wrt info/paths.json (for conda 4.3 compatibility)  #1701
* update cpan skeleton to use newer API url, fix conda exception handling #1704
* update R default version to 3.3.2  #1707
* fix attribute error on exception handling (better fix on the way)  #1709
* fix bundle_conda removing project files when conda recipe was in the source tree, and utilized relative paths  #1715
* fix glob trying to interpret filenames that look like glob patterns  #1717


Contributors:
-------------

* @ElliotJH
* @jerowe
* @kalefranz
* @mingwandroid
* @minrk
* @msarahan
* @rainwoodman


2017-01-20 2.1.2:

Enhancements:
-------------

* iron out compatibility with conda 4.3 #1667
* pytest improvements for a cleaner CI experience #1686 #1687

Bug fixes:
----------

* Avoid trailing semicolon in MSYS2_ARG_CONV_EXCL variable setting #1651
* filter .git directories more strictly (keep x.git folders, not .git) #1657
* fix 404's killing CPAN skeleton with newer conda versions #1667
* use pythonw to run tests on OSX when osx_is_app is defined in meta.yaml #1669
* ignore obnoxious .DS_Store files when packaging  #1670
* fix --source argument to download source specified in meta.yaml #1671
* fix slashes in file prefix replacement on Windows #1680
* fix multiple source url fallbacks (handle CondaHTTPErrors) #1683
* fix bizarre encoding errors on Windows with projects that embed binary in setup files #1685
* fix CPAN JSON file encoding issue on windows #1688
* revise retry when conda is missing files from a package #1690

Contributors:
-------------

* @dfroger
* @kalefranz
* @mingwandroid
* @msarahan
* @nicoddemus
* @pkgw


2017-01-12 2.1.1:

Bug fixes:
----------

* Fix package conversion consistency, wrt entry points #1609
* Fix about.json contents regarding development versions of conda/conda-build #1625
* Fix Appveyor for testing against source branches of conda #1628
* Raise exception when SRC_DIR is used in tests, but meta.yaml has no test/source_files entry.  SRC_DIR points at test work folder at test time, for minimal needed changes to recipes - just add test/source_files entry with desired files.  #1630
* Fix features list not allowed to be None in bdist_conda #1636
* Fix undefined reference to locks in copy_into #1637
* Fix version comparison in cpan skeleton #1638
* Add dependency on beautifulsoup4 and chardet to better support strangely encoded text files.  #1641
* Fix not-yet-fully-rendered versions starting with . from raising exception #1644
* Consolidate _check_call and check_call_env in utils.  Fix coercion to string that was missing in latter.  #1645

Contributors:
-------------

* @gomyhr
* @jakirkham
* @kalefranz
* @msarahan

2017-01-02 2.1.0:

(includes changes since 2.0.12, including those already listed under 2.1.0beta1)

Enhancements:
-------------

* Consolidate package metadata from extra.json and noarch.json into package_metadata.json #1535 #1539
* finalize paths.json, (formerly files.json), which supersedes the older separate files for tracking file data #1535
* Support output of multiple packages from one recipe #1576
* Support output of wheels #1576
* Add ``--prefix-length`` to conda-build.  This allows one to set the prefix length manually.  It should be used sparingly, preferring creation of a temporary folder on non-encrypted locations, and setting ``--croot`` to that temporary folder.  #1579
* Add ``--no-prefix-length-fallback`` option to conda-build, to fail builds that encounter short prefixes, rather than falling back to the short prefix #1579
* Change CRAN-skeleton to follow conda-forge style #1596
* Allow relative paths to files in source/url field #1614

Bug fixes:
----------

* Rework locks to be more robust #1540
* Call make_hardlink_copy on Windows to prevent conda failures #1575
* Delete the work folder before running the test suite.  Exposes faulty links to source files more easily.  #1581
* Add support for Python 3.6 in selector expressions #1592
* Don't try to compile pyc files when python is not installed in the build env #1593
* Fix a function call leading to corrupted meta.yaml output #1589
* Fix logger to be package-local.  Fixes logger output not showing up.  #1583
* Disallow leading periods in package version  #1594
* Fix reference to undefined need_source_download #1595
* Disallow - in feature names, to avoid conflicts with conda's handling of package names #1600
* Remove help text about passing multiple --python options or "all" - this has been broken for some time.  Replacement coming in 3.0.0.  #1610
* Fix clobbering of no_link variable.  #1611
* Fix index when --output-folder is specified #1613
* Fix python_d.exe incompatibility with conda 4.3 #1615

Contributors:
-------------

* @asmeurer
* @hajs
* @johanneskoester
* @kalefranz
* @mingwandroid
* @msarahan
* @mwiebe
* @soapy1



2016-12-20 2.1.0beta1:

Enhancements:
-------------

* Consolidate package metadata from extra.json and noarch.json into package_metadata.json #1535 #1539
* finalize paths.json, (formerly files.json), which supersedes the older separate files for tracking file data #1535
* Support output of multiple packages from one recipe #1576
* Support output of wheels #1576
* Add ``--prefix-length`` to conda-build.  This allows one to set the prefix length manually.  It should be used sparingly, preferring creation of a temporary folder on non-encrypted locations, and setting ``--croot`` to that temporary folder.  #1579
* Add ``--no-prefix-length-fallback`` option to conda-build, to fail builds that encounter short prefixes, rather than falling back to the short prefix #1579
* Change CRAN-skeleton to follow conda-forge style #1596

Bug fixes:
----------

* Rework locks to be more robust #1540
* Call make_hardlink_copy on Windows to prevent conda failures #1575
* Delete the work folder before running the test suite.  Exposes faulty links to source files more easily.  #1581
* Add support for Python 3.6 in selector expressions #1592
* Don't try to compile pyc files when python is not installed in the build env #1593
* Fix a function call leading to corrupted meta.yaml output #1589
* Fix logger to be package-local.  Fixes logger output not showing up.  #1583
* Disallow leading periods in package version  #1594
* Fix reference to undefined need_source_download #1595
* Disallow - in feature names, to avoid conflicts with conda's handling of package names #1600

Contributors:
-------------

* @asmeurer
* @hajs
* @johanneskoester
* @kalefranz
* @mingwandroid
* @msarahan
* @mwiebe
* @soapy1

2016-12-12 2.0.12:

Enhancements:
-------------

* Whitelist, rather than hardcode, MACOSX_DEPLOYMENT_TARGET.  Default to 10.7  #1561
* Allow local relative paths to be passed as channel arguments #1565

Bug fixes:
----------

* Keep CONDA_PATH_BACKUP as allowed variable in build/test env activation.  Necessary to make deactivation work correctly.  #1560
* Define nomkl selector when FEATURE_NOMKL environment variable is not set #1562
* Move test removal of packaged recipe until after test completes #1563
* Allow source_files in recognized meta.yaml fields #1572

Contributors:
-------------

* @jakirkham
* @mingwandroid
* @msarahan


2016-11-28 2.0.11:
------------------

Enhancements:
-------------

* Further develop and update files.json #1501
* New command line option: ``--output-folder`` allows moving artifact after build (to facilitate CI) #1538
* support globs in `ignore_prefix_files`, `has_prefix_files`, `always_include_files`, `binary_has_prefix_files` #1554
* decouple `ignore_prefix_files` from `binary_relocation`; make `binary_relocation` also accept a list of files or globs #1555

Bug fixes:
----------

* rename `short_path` key in files.json to `path` #1501
* allow `!` in package version (used in epoch) #1542
* don't compute SHA256 for folders #1544
* fix merge check for dst starting with src #1546
* use normpath when comparing utils.relative (fixes git clone issue) #1547
* disallow softlinks for conda (>=v.4.2) in conda-build created environments #1548

Contributors:
-------------

* @mingwandroid
* @msarahan
* @soapy1

2016-11-14 2.0.10:
------------------

Bug fixes:
----------

* Fix backwards incompatibility with conda 4.1 #1528

Contributors:
-------------

* @msarahan


2016-11-11 2.0.9:
-----------------

Enhancements:
-------------

* break build string construction out into standalone function for external usage (Concourse CI project) #1513
* add conda-verify support.  Defaults to enabled.  Adds conda-verify as runtime requirement.
*

Bug fixes:
----------

* handle creation of intermediate folders when filenames provided as build/source_files arguments #1511
* Fix passing of version argument to pypi skeleton arguments #1516
* break symlinks and copy files if symlinks point to executable outside of same path (fix RPATH misbehavior on linux/mac, because ld.so follows symlinks) #1521
* specify conda executable name more specifically when getting about.json info.  It was not being found in some cases without the file extension.  #1525

Contributors:
-------------

* @jhprinz
* @msarahan
* @soapy1


2016-11-03 2.0.8:
-----------------

Enhancements:
-------------

* Support otool -h changes in MacOS 10.12 #1479
* Fix lists of empty strings created by ensure_list (patches failing due to empty patch list) #1493
* Improved logic to guess the appropriate license_family to add to package's index. This improves filtering. #1495 #1503
* Logic for the license_family is now shared between open-source conda-build, and proprietary cas-mirror packages. #1495 #1503

Bug fixes:
----------

* Centralize locks in memory to avoid lock timeouts within a single process #1496
* fix overly broad regex in detecting whether a recipe uses version control systems #1498
* clarify error message when extracting egg fails due to overlapping file names #1500
* fix regression where subdir was not respecting non-x86 arch (values other than 32 or 64) #1506

Contributors:
-------------

* @caseyclements
* @minrk
* @msarahan


2016-10-24 2.0.7:
-----------------

Enhancements:
-------------

* populate SHLIB_EXT environment variable.  For example, .so, .dll, .dylib file extensions use this for their native ending.  #1478

Bug fixes:
----------

* fix metapackage not going through api, thus not showing output file path.  #1470
* restore script exe creation on Windows.  These are for standalone scripts installed by distutils or setuptools in setup.py.  #1471
* fix noarch value propagation from meta.yaml to config.  Was causing noarch to not be respected in some cases.  #1472
* fix calls to subprocess not converting unicode to str  #1473
* restore detect_binary_files_with_prefix behavior - in particular, respect it when false.  # 1477

Contributors:
-------------

* @jschueller
* @mingwandroid
* @msarahan


2016-10-13 2.0.6:
-----------------

Bug fixes:
----------

* fix erroneous import that was only compatible with conda 4.2.x #1460

Contributors:
-------------

* @msarahan


2016-10-13 2.0.5:
-----------------

Enhancements:
-------------

* Add new jinja function for extracting information from files with regular expressions #1443

Bug fixes:
----------

* Quote paths in activation of build and test envs #1448
* Fix source re-copy (leading to IOError) with test as a separate step #1452
* Call conda with an absolute path when gathering metadata for package about.json #1455
* Don't strictly require conda-env to be present for about.json data #1455
* Fix version argument to skeletons not being respected #1456
* Fix infinite recursion when missing dependency is either r or python #1458

Contributors:
-------------

* @bryanwweber
* @msarahan


2016-10-07 2.0.4:
-----------------

Enhancements:
-------------

* Add build/skip_compile_pyc meta.yaml option.  Use to skip compilation on pyc files listed therein.  #1169
* Add build environment metadata to about.json (conda, conda-build versions, channels, root pkgs) #1407
* Make subdir member of config a derived property, so that setting platform or bits is more direct #1427
* Use subprocess call to windows del function to clear .trash folder, rather than conda.  Big speedup. #1438

Bug fixes:
----------

* fix regression regarding 'config' in pypi skeleton for recipes with entry points #1430
* don't load setup.py data when considering entry points (use only info from meta.yaml) #1431
* fall back to trying to copy files without attributes or metadata if those fail #1436
* Fix permissions on packaged files to be user and group writable, and other readable. #1437
* fix conda develop not respecting python version of target environment #1440

Contributors:
-------------

* @mingwandroid
* @msarahan


2016-09-27 2.0.3:
-----------------

Enhancements:
-------------

* add support for noarch: python #1366

Bug fixes:
----------

* convert popen args to bytestrings if unicode #1413
* Fix perl file access error on win skeleton cpan #1414
* Catch patchelf failures in post #1418
* fix path walking in get_ext_files #1422

Contributors:
-------------

* @mingwandroid
* @msarahan
* @soapy1

2016-09-27 2.0.2:
-----------------

Enhancements:
-------------

* Consider all recipes when printing output paths with --output #1332
* Lay groundwork for noarch packages with different types allowed (not just noarch_python) #1334
* Improve setting RPATH on Linux - handle relative paths better #1336
* Add GPL as a license family #1340
* Skip fixing rpath for files listed in ignore_prefix_files #1345
* Uniformly use conda's rm_rf function, not move_to_trash #1355
* Add support for alternate PKGINFO files.  Adds pkginfo dependency.  #1353
* Add --croot argument to conda build CLI, to specify build root folder #1358
* Do not index pkgs folder #1381 #1388
* Assert that merge destination is not a subdir of source, to avoid recursion problems #1396
* add UUID to token upload test to avoid race condition that caused intermittent CI failure #1392
* Roll source.get_dir into config.work_dir, to avoid confusion.  #1400
* Improve locking in several places #1405 #1408

Bug fixes:
----------

* Fix guess_license_family to have LGPL -> LGPL, not public domain #1336
* Restore standard behavior with ```__pycache__``` folder and pyc files #1333
* Fix pyver_re to not catch python-* packages #1342
* Fix erroneous file argument to logging call #1344
* Fix convert unix -> win  not creating entry point py scripts #1348
* Remove pytest timeout for tests.  It is responsible for intermittent CI test crashes.  #1351
* Fix retrieval of CONDA_NPY setting (only --numpy flag was being respected) #1356
* Fix --no-build-id argument to conda build that was note being respected #1359
* Fix handling of recipe folder specifications coming out blank or . #1360 #1391
* Handle conda 4.2 exceptions better for LinkErrors and PaddingErrors, better support OpenSSL custom prefix replacement #1362
* Fix indentation error leading to skip-existing not working #1364
* Fix skeletonize not passing arguments from CLI #1384 #1387 #1406
* Check if file exists before trying to use stat on it.  Might avoid mmap errors.  #1389
* Fix no include recipe option when input is metadata (as opposed to recipe file path) #1398
* Normalize slashes in examining files in tarfiles (always forward slashes) #1404

Contributors:
-------------

* @gabm
* @jakirkham
* @johanneskoester
* @mingwandroid
* @msarahan
* @mwcraig
* @soapy1
* @sooneecheah
* @yoavram


2016-09-06 2.0.1:
-----------------

Enhancements:
-------------

* Add disable_pip build option to disable conda's automatic add of pip/setuptools #1311
* Add numpy to pypi env creation if it is imported in setup.py #1289
* Improve compatibility with conda >=4.2 regarding prefixes that are too short #1323
* Delete .pyo files prior to compiling pyc files.  They are considered harmful.  #1328
* Add ```conda build purge-all``` command that cleans out built packages and build folders #1329

Bug fixes:
----------

* Use source.get_dir instead of config.workdir for source_files (was one level too low) #1288
* Import setuptools in windows.py to apply vc9-finding monkeypatch #1290
* Fix convert not updating subdir in index.json #1297
* Update post-build deprecation warning to state 3.0 as release for removal #1298
* Create pkgs folder if it does not exist #1299
* Fix warn_on_old_conda_build to ignore non-final release versions (alpha/beta/rc) #1303 #1315
* Remove coercion of pycache folder into flat pyc files #1304
* Fix metadata retrieval in bdist_conda #1308
* Add supplemental removal of cached packages when conda does not fully remove them #1309
* Simplify updating the package index #1309
* Straighten out when metadata member config is used, relative to config argument #1311
* Catch prefix length errors with OpenSSL's custom prefix replacement program #1312
* Replace all colons with _ in git mirror folders to avoid Windows path errors #1322
* Fix missing file contents in converted packages.  Test.  #1325

Contributors:
-------------

* jakirkham
* mingwandroid
* msarahan


2016-08-29 2.0.0:
-----------------

Notes here are a consolidation of all changes between 1.21.14 and 2.0.0.

Enhancements:
-------------

* Increase placeholder path to 255 bytes (affects only Linux/Mac. Packages need to be rebuilt to support longer embedded paths) #877
* Configuration is local, passed via config argument.  No more global config.  #953
* Created Python API in conda_build/api.py #953
* Separate build folders per-build to allow parallelism #953
* Add locking to allow safe parallelism #953
* Add build flag to turn off separate build folders (--no-build-id) #953
* Much greater test coverage across all modules #953
* Add CONDA_BUILD_STATE variable that reflects RENDER, BUILD, or TEST state of build #1232
* Add support for HG_ variables in meta.yaml templates (for hg repos) #207 #1234
* Add source_files test argument in meta.yaml to copy files from source into test #1237
* add a numpy.distutils patch to jinja templating, so that fortran projects using numpy can also use jinja2 (thanks @bladwig1) #1252
* Ensure that the build environment is on PATH during all tooling and testing #1256
* Make failure due to pip requirements in meta.yaml clearer #1279
* Allow API to accept either paths to meta.yaml files or MetaData objects, for better compatibility #1281
* Implement tests to verify api stability #1283
* Add build/noarch to recipe metadata.  Use for truly platform independent packages - same folder in every install. #1285

Bug fixes:
----------

* Fix error converting linux to win packages due to python version mismatch #481
* Fix infinite loop that occurred with circular dependencies being built #953
* Improve test data structures to allow profiling with pytest-profiling #953
* Fix version sorting in pypi skeleton generator #1238
* improve backwards compatibility* prefix build and test envs with _, so that conda can be installed in them #1242
* fix bdist_conda; add smoke test for it to Travis #1243
* fix windows entry points (duplicate bad logic) #1246
* fix inspect entry point in embedded conda.recipe #1251
* create build environment before looking for VCS in it.  #1253
* fix a deadlock with recursive environment creation on encountering packages with short prefixes #1257
 with conda commands #1259
* only compile pyc files if python is in the build prefix # 1261
* remove exception catch-all in build CLI, to show actual errors more #1262
* specify full paths to activate scripts to avoid PATH conflicts with virtualenv #1266
* clean up remnants of pipbuild #1267
* remove pyc files from any source_files arguments to test in meta.yaml (avoid __file__ errors) #1272
* copy files and folders when breaking hardlinks (rather than renaming) to avoid cross-filesystem errors #1273
* add Scripts folder to prepended binary paths searched on Windows #1276
* update MACOSX_DEPLOYMENT_TARGET hard-coded value to 10.7 (better fix soon) #1278
* disallow backslashes in meta.yaml fields describing paths (e.g. always_include_files) #1280
* prevent GIT_* env vars from containing newlines #1282
* restore prefix-lengths inspect command (lost in merging) #1283

Restructuring:
--------------

* CLI scripts have been gutted and moved to conda_build/cli.  Content from them is in
  conda_build, in scripts without main_ prefix.  #953
* Skeleton generators have been broken out of main_skeleton.py, and consolidated into
  conda_build/skeletons.  The contents of this folder are examined at runtime for pluggability.  #953

Contributors:
-------------

* @bladwig1
* @brentp
* @heather999
* @jakirkham
* @mingwandroid
* @msarahan
* @melund
* @pigmej

Testers:
--------

* @dsludwig
* @ericdill
* @jakirkham
* @mingwandroid
* @pitrou
* @srossross


2016-08-26 2.0.0beta4:

Bug fixes:
----------

* improve backwards compatibility with conda commands #1259
* only compile pyc files if python is in the build prefix # 1261
* remove exception catch-all in build CLI, to show actual errors more #1262
* specify full paths to activate scripts to avoid PATH conflicts with virtualenv #1266
* clean up remnants of pipbuild #1267
* remove pyc files from any source_files arguments to test in meta.yaml (avoid __file__ errors) #1272
* copy files and folders when breaking hardlinks (rather than renaming) to avoid cross-filesystem errors #1273
* add Scripts folder to prepended binary paths searched on Windows #1276
* update MACOSX_DEPLOYMENT_TARGET hard-coded value to 10.7 (better fix soon) #1278

Contributors:
-------------

* @dsludwig (testing)
* @ericdill (testing)
* @jakirkham (testing)
* @mingwandroid (testing)
* @msarahan
* @pitrou (testing)
* @srossross (testing)


2016-08-23 2.0.0beta3:

Enhancements:
-------------

* add a numpy.distutils patch to jinja templating, so that fortran projects using numpy can also use jinja2 (thanks @bladwig1) #1252

Bug fixes:
----------

* prefix build and test envs with _, so that conda can be installed in them #1242
* fix bdist_conda; add smoke test for it to Travis #1243
* fix windows entry points (duplicate bad logic) #1246
* fix inspect entry point in embedded conda.recipe #1251
* create build environment before looking for VCS in it.  #1253
* fix a deadlock with recursive environment creation on encountering packages with short prefixes #1257

Contributors:
-------------

* @bladwig1
* @ericdill (testing)
* @jakirkham
* @mingwandroid (testing)
* @msarahan


2016-08-22 2.0.0beta2:

This release includes all current (1.21.14) changes made to the 1.21.x series.

Enhancements:
-------------

* Configuration is local, passed via config argument.  No more global config.  #953
* Created Python API in conda_build/api.py #953
* Separate build folders per-build to allow parallelism #953
* Add locking to allow safe parallelism #953
* Add build flag to turn off separate build folders (--no-build-id) #953
* Much greater test coverage across all modules #953
* Add CONDA_BUILD_STATE variable that reflects RENDER, BUILD, or TEST state of build #1232
* Add support for HG_ variables in meta.yaml templates (for hg repos) #207 #1234
* Add source_files test argument in meta.yaml to copy files from source into test #1237

Bug fixes:
----------

* Fix error converting linux to win packages due to python version mismatch #481
* Fix infinite loop that occurred with circular dependencies being built #953
* Improve test data structures to allow profiling with pytest-profiling #953
* Fix version sorting in pypi skeleton generator #1238

Restructuring:
--------------

* CLI scripts have been gutted and moved to conda_build/cli.  Content from them is in
  conda_build, in scripts without main_ prefix.  #953
* Skeleton generators have been broken out of main_skeleton.py, and consolidated into
  conda_build/skeletons.  The contents of this folder are examined at runtime for pluggability.  #953

Contributors:
-------------

* @melund
* @msarahan
* @pigmej


2016-08-18 1.21.14:

Bug fixes:
----------

* fix pyc compilation when egg files/folders are present #1225

Contributors:
-------------

* @msarahan


2016-08-18 1.21.13:

Enhancements:
-------------

* use git -am when applying git patches, so that patches better retain git history #1222
* allow relatively pathed git submodules #1222
* add guess_license_family to pypi skeleton generator #1222

Bug fixes:
----------

* fix typo in convert.py

Contributors:
-------------

* @mingwandroid
* @msarahan


2016-08-17 1.21.12:
------------------

Enhancements:
-------------

* Whitelist the CPU_COUNT environment variable. #1149
* Add tool for examining prefix length in existing packages #1195
* Add a conda interface layer for better compatibility with conda 4.2 #1200 #1203 #1206
* Document how to run tests #1205
* Update default versions for R (3.3.1) and Perl (5.20.3) builds #1220

Bug fixes:
----------

* Don't compile .py files in executable locations.  Compile one at a time.  #1186
* Don't force download if vcs is used as a source #1212
* Break hardlinks as a post-install step.  Hard links can cause problems at package install time.  #1215
* Make environment variables used by conda in environment creation always be bytestrings #1216 #1219


Contributors:
-------------

* @jakirkham
* @kalefranz
* @msarahan


2016-08-06 1.21.11:
-------------------

Bug fixes:
----------

* Correct logic for printout of meta.dist determination #1174
* Attempt to use src_dir instead of WORK_DIR for directory creation #1175
* Fix escaping problem with PY_VCRUNTIME_REDIST setting #1172
* Set build prefix for win by path, not name #1172
* Quote INCLUDE and LIB env var settings for win better #1172
* Fix pypi skeleton package search #1181

Contributors:
-------------

* @msarahan
* @pelson

2016-08-02 1.21.10:
-------------------

Bug fixes:
----------

* Compile files ending with .py, not py.  #1163
* Move root logger to entry points, to not interfere with conda #1164 #1166
* Use setuptools entry points, rather than pre-defined scripts #1165
* Always use the long build prefix to avoid confusion #1168

Contributors:
-------------

* @mingwandroid
* @msarahan


2016-08-01 1.21.9:
------------------

Bug fixes:
----------

* Add debug option that shows conda output during build.  Hide output otherwise.  #1159
* Add regression test for conda metapackage command, fix missing token and user args. #1160
* Create croot (conda-bld) folder if missing before locking in render and skeleton. #1161

Contributors:
-------------

* @msarahan


2016-07-31 1.21.8:
------------------

Bug fixes:
----------

* Fix --source argument to build - was building when should only download source.  #1152
* Don't try to create work folder when it exists (but is empty) #1153
* Fix a logic error with need_source_download not existing #1148

New Things:
-----------

* Don't exit on compileall failure #1146
* Add CONDA_BUILD_RENDERING environment variable that is set during recipe rendering #1154
* Change pyc compilation to only affect files that would be packaged (not all of site-packages).  Compile pyc files on py3.  #1155
* Rename load_setuptools to load_setup_py_data (keep load_setuptools for compat; but show warning) #1156
* Test that condarc channels are respected in build #1157

Contributors:
-------------
* @daler
* @minrk
* @msarahan


2016-07-22 1.21.7:
------------------

Bug fixes:
----------

* Add test of requirements.txt parsing for runtime requirements #1127
* Set PY_VCRUNTIME_REDIST for VS 2015+, so that DLL linkage is used #1129
* Use os.path.normpath in find_lib #1132
* Fix path prepending in test (use only PATH, and use consolidated code) #1135
* Add dist split for channel names #1136
* Provide fallback path to render recipe when build environment is necessary for rendering #1140
* Sort package versions coming from PyPI for skeleton #1141

Contributors:
-------------

* @mingwandroid
* @msarahan


2016-07-14 1.21.6:
------------------

New Things:
-----------

* Allow pass-through of setup.py options in conda skeleton pypi #680
* Allow specification of pinning numpy in conda skeleton pypi #680
* Support PEP420 namespace packages (don't barf on existing folders.)  Do barf on existing files.  #1074


Bug fixes:
----------

* Fix handling of quotes in selectors #1104
* Fix load_setuptools in jinja context.  Problem was incorrect cwd in function. #1106
* Make Win activate script file extensions explicit #1107
* Warn users on failed git repo info failure, rather than crash #1108
* Remove killing MSBuild.exe at end of win build.  Remove psutil dependency.  #1109
* Prepend PATH before creating env, to ensure post-link script success.  #1115, #1118
* Make Python tests drop out on failure appropiately on win  #1122
* Make hyphenation consistent with include_recipe in meta.yaml  #1124
* Use full path of test env when activating #1125

Contributors:
-------------

 * @ikalev
 * @msarahan
 * @mwcraig

2016-07-07 1.21.5:
------------------

Bug fixes:
----------

 * Make --skip-existing respect remote channels (s3, file, anaconda.org) #1102
 * Reduce always_include_files glob fail exit to a warning #1101
 * Fail more gracefully when finding a vcs executable fails #1100
 * Add better error when PyPI fails with XMLRPC.  Add tests for published examples. #1098
 * Fix lack of 'call' in windows test activate script that was terminating tests early #1097
 * Take newest version from PyPI when creating skeleton #1092
 * Fix unicode encoding error in conda skeleton pypi #1092
 * Support PEP420 namespace packages (write into existing folders,
   but raise error rather than overwrite existing files. #1090
 * Fix an error where an intermediate None value broke jinja2 rendering #1088
 * Add missing support for include_recipe in meta.yaml #1085

Contributors:
-------------
 * @ikalev
 * @msarahan


2016-07-05 1.21.4:
------------------

Bug fixes:
----------

 * Choose newest Pypi skeleton version; fix unicode encoding in pypi metadata #1092
 * Add Numpy 1.11 to all_versions dict for autocompletion #1078
 * Fix MSVC 3.3/3.4 builds when Win7SDK not installed #1072
 * Fix an error with build number, when build number is None or otherwise invalid #1088

Known issues:
-------------

 * Environment activation requires conda >=4.1.6.  The activate.bat script does not look in the right place for the activate.d folder.
 * The test suite on Linux and Mac fails the python-build, python-run, and python-build-run tests, because an errant __conda-version__.txt file is somehow present.  It is not clear where it comes from, and each of these tests pass when run individually.  If you have mysterious issues, and you use __conda-version__.txt or files like it, please file an issue.

Contributors:
-------------
 * @adament
 * @aleksey
 * @ikalev
 * @msarahan


2016-06-27 1.21.3:
------------------

Bug fixes:
----------

 * Fix a regression in Windows, where a compiler was a hard requirement, and was not always showing up, anyway.  #1049

Contributors:
 * @msarahan

2016-06-24 1.21.2:
------------------

Bug fixes / Improvements:
-------------------------

 * revert some MSVC activation logic to still call vcvarsall directly in build script
 * fix Windows testing for binary prefix replacement (not done on win)
 * Add a warning message when conda-build can't create an environment due to unsatisfiable dependencies
 * Improve notion of whether a recipe uses a VCS in its metadata, or in its build

Known issues:
-------------

 * Environment activation on Windows will not work until Conda 4.1.4 is released.  The activate.bat script does not look in the right place for the activate.d folder.
 * The test suite on Linux and Mac fails the python-build, python-run, and python-build-run tests, because an errant __conda-version__.txt file is somehow present.  It is not clear where it comes from, and each of these tests pass when run individually.  If you have mysterious issues, and you use __conda-version__.txt or files like it, please file an issue.

Contributors:
-------------
 * @msarahan
 * @patricksnape

2016-06-22 1.21.1:
------------------

Bug fixes / Improvements:
-------------------------

 * Simplify MSVC activation, using distutil's existing logic #1036
 * Correctly interpret paths returned from git on windows, trying cygpath, falling back to conda regex #1037
 * Fix ability to disable anaconda upload in condarc #1043
 * Change environment activation to call activation in scripts, rather than having Python store variables #1044

Contributors:
-------------
 * @msarahan
 * @mwcraig
 * @patricksnape


2016-06-15 1.21.0:
------------------

New stuff:
----------
 * Add FEATURE_ environment variables for MKL, opt and debugging #978
 * add info/about.json file that contains the "about" section of meta.yaml #941
 * allow ```--dirty``` flag to be passed to ```conda build``` command. Skips
   download, and provides DIRTY environment variable in build scripts. #973
 * Add msys2 paths to build and test environments #979
 * add new x86 and x86_64 selectors for Intel platforms #986
 * keep original meta.yaml in recipe folder of package; create meta.yaml.rendered in recipe folder.  Neither exist when recipe not included.  #1004
 * add ignore_prefix_files key to build in meta.yaml. Can ignore list of files,
   or True to ignore all prefix files. #1008 #1009
 * Automatically determine patch strip level #1011

Bug fixes/Improvements:
-----------------------
 * Lightened requirement that x.x be defined in both build and runtime sections.  #650
 * Remove info/recipe.json from build conda packages.  Superseded by info/recipe/meta.yaml.rendered.  #781
 * Search for single and double backslashes when finding files that need prefix replacement #962
 * Track undefined jinja variables and use them to decide whether to download source #964
 * handle patches with p0 or p1 #969, #1011, #1020
 * only set os.environ for non-None variables #981
 * Don't use long prefixes on windows #985
 * Fix missing encoding argument #987
 * Respect proxy variables more appropriately #989
 * Search packages on PyPI, rather than listing them all.  Should avoid some timeout errors there. #991
 * Fix unix-style paths returned from git on Windows preventing relative paths from providing Jinja2 metadata #995
 * improve logic handling "dirty" downloading.  Always download when not dirty.  #995
 * Fix post-build variables when no build section existed in original meta.yaml #999
 * Activate _build and _test environments approriately, rather than manipulating PATH directly #1002
 * Don't clone git submodules until after first checkout #1025
 * Move check_install over from conda.install #1027

Deprecations:
-------------
 * __conda_version__.txt and other post-build methods of altering the build
   string are marked as deprecated. Prefer Jinja2 templates where possible.
   Create issues if this breaks your work.

Contributors:
-------------
 * @filmor
 * @ilanschnell
 * @jschueller
 * @mingwandroid
 * @msarahan
 * @pelson
 * @stuarteberg
 * @whitequark


2016-06-05 2.0.0beta:
---------------------

Compatibility breaks:
---------------------
* Increase placeholder path to 255 bytes (affects only Linux/Mac.  Packages need to be rebuilt to support longer embedded paths) #877

Bug fixes/Improvements:
-----------------------
* Respect proxy variables more appropriately #989
* Fix post-build variables when no build section existed in original meta.yaml #999
* Fix unix-style paths returned from git on Windows preventing relative paths from providing Jinja2 metadata #995
* improve logic handling "dirty" downloading.  Always download when not dirty.  #995
* Search packages on PyPI, rather than listing them all.  Should avoid some timeout errors there. #991
* Lightened requirement that x.x be defined in both build and runtime sections.  #650
* Search for single and double backslashes when finding files that need prefix replacement #962
* Fix missing encoding argument #987
* Don't use long prefixes on windows #985
* only set os.environ for non-None variables #981
* Track undefined jinja variables and use them to decide whether to download source #964
* handle patches with p0 or p1 #969

New stuff:
----------
* Add FEATURE_ environment variables for MKL, opt and debugging #978
* add new x86 and x86_64 selectors for Intel platforms #986
* add info/about.json file that contains the "about" section of meta.yaml #941
* Add msys2 paths to build and test environments #979
* allow ```--dirty``` flag to be passed to ```conda build``` command.  Skips download, and provides DIRTY environment variable in build scripts.  #973

Contributors:
-------------
* @filmor
* @heather999
* @ilanschnell
* @jschueller
* @mingwandroid
* @msarahan
* @pelson
* @stuarteberg
* @whitequark


2016-05-13 1.20.3:
------------------
Features:
 * use posix metapackage for cran skeleton packaging (#956)

Bug fixes:
 * fix output of package paths (extra output was breaking tools).  Add tests. (#950)
 * change default of no_download_source in build.py (for compatibility with conda-build-all) (#950)
 * fix regression in [] being confused for selectors (#957)

2016-05-13 1.20.2:
------------------
Features:
 * added --token and --user flags to pass corresponding information to anaconda upload (#921)
 * added conda render command that outputs a fully-rendered meta.yaml to either stdout, or to file (with --file) (#908)
 * support source checkout tools specified in meta.yaml. If source checkout fails at the rendering phase, source checkout and rendering are re-done after the build environment is created. (#843, #946)
 * fn is now optional when a URL specifies a filename. (#942)
 * CRAN skeleton generator now uses MSYS2 for Windows support (#942)
 * conda build & conda render both recursively look for meta.yaml (support conda-forge feedstock submodules) (#908)
 * Whitelist MAKEFLAGS environment variable. Setting this outside conda build should take effect in your build. Parallelize on *nix by adding -j here, instead of -j${CPU_COUNT} in your build.sh. This helps on CI's, where CPU_COUNT is not always well-behaved. (#917)
 * Run python_d executable on windows when debug feature is active (#724)
 * add conda build flag --keep-old-work that temporarily moves your last build, then moves it back after completion. For debugging, when more than one package is involved. (#833)
 * Allow selectors in imported jinja templates (#739)

Bug fixes:
 * fixed several instances wherein --skip-existing did not work (#897, #945)
 * Fully render recipe before outputting build string  * fixes empty spots where GIT_* info should have been (#923)
 * Add MSYS2 path conversion filters to avoid issues with Win 7.1 SDK (#900)
 * Address PyPI's change of URL format (#922,
 * Fix invalid gcc "-m 32" flag (#916)
 * Fix empty section (due to selectors) handling regression (#919)
 * Fix regression in handling of VS2008 Pro (not Express + VC for Python 2.7). It is important to at least try to run vcvarsall.bat. (#913)
 * Fix CPAN skeleton generator (handle missing sections better) (#912)
 * Make test/requires versions match build/requires without additional pinning (#907)
 * Remove hard-coded CYGWIN path from conda-build's custom PATH (#903)
 * Source is downloaded before testing, fixing an issue where if build machine and some other test machine had different source, strange things happened. (#946)
 * Fix regression with Python 3.x fixing shebangs (#892)
 * Fix conda inspect crashes by using conda-meta info rather than filenames or dist names for package info (#947)

Miscellany:
 * restore AppVeyor testing for Windows builds (#864)
 * Build py3.5 on Appveyor (#938)
 * PEP8 cleanup; use flake8 rather than pyflakes (#938)
 * limited scope of project locking to avoid lock conflicts between build and rendering (#923)
 * set up anaconda.org build infrastructure (#924)
 * on Windows, environment variables are written to the temporary bld.bat in the source work folder. (#933)


2016-04-21   1.20.1:
--------------------
  * fix source/path and GIT_* issues, #801
  * fix invalid assertion, #855
  * environ.py refactor/clenup, #856
  * Better messaging for yaml parsing errors, #862
  * fix typo, #863
  * make CONDA_PY and CONDA_NPY available in build.sh, #837
  * execute source fetchers (e.g., git, hg) in the _build environment, #843
  * use memory map rather than read() to reduce memory usage, #866
  * fix svn url on Windows in checkout tool test, #867
  * fix empty files bug, #869
  * improve Visual Studio logic, #861
  * add files in order of increasing size to improve access times to tar, #870
  * VS_YEAR, VS_VERSION, VS_MAJOR and CMAKE_GENERATOR environment variables, #872


2016-03-25   1.20.0:
--------------------
  * support for Lua as a built-in language (Alex Wiltschko), #719
  * allow additional keys in "about" section, #831
  * fix Examples directory in noarch_python, #838
  * revert OS X SIP fix, part of #808, #844
  * fixed race condition between removal and creation of tmp_dir on win, #847


2016-03-10   1.19.2:
--------------------
  * silence some errors when subprocessing git #790
  * fixes conda skeleton cran under python3 #817
  * fixes some bugs introduced with the #808 otools refactor, #821, #825
  * fixes #818 conda-build 1.19.1 breaks C compilation, #825
  * actually fix #807 recurisive builds after conda 4.0 release, #826
  * fixes #820 crash when building from a git repo on Windows, #824


2016-03-09   1.19.1:
--------------------
  * Environment variables defined in the 'script_env' build section of
    the meta.yaml file were previously assigned the value '<UNDEFINED>'
    if not found in the environment. Now they are left unset and a
    warning is raised instead, #763.
  * fix printing of NumPy 1.10 in help message, #776
  * add -m32 to CFLAGS and CXXFLAGS for multilib gcc, #775
  * fixes CYGWIN_PREFIX for drive letters other than C:, #788
  * fixes for noarch package building on Windows, #799
  * work-arounds for System Integrity Protection on OS X El Capitan, #808
  * fix recurisive builds after conda 4.0 release, #813


2016-01-29   1.19.0:
--------------------
  * normalize unicode in conda skeleton cran, #681
  * use /bin/sh on openbsd, #707
  * fail early during patching
  * use symlinks=True in copytree() for SVN sources, #665
  * support entry points with dots (to suppoer classes), #690
  * deprecate conda pipbuild in favor of conda skeleton. #710
  * fix Win references to PipBuild scripts, #723
  * allow git shallow clones, #604
  * remove broken license file detection code, about/license_file
    expects filename now
  * allow pinning dependencies when building a package, #741
  * fix to restore building for multiple python versions on Windows, #744
  * fix building (git unrelated things) when git is not installed, #745
  * enable tab completion for the packages argument of the conda inspect
    commands, #748


2015-11-19   1.18.2:
--------------------
  * move path prepending to function for uniformity, #601
  * improve yaml loading, #603
  * allow jinja2 templates to be located in current conda environment, #578
  * fix NPY_VER for versions >= 1.10 (Should be '1.10', not '1.1.0'), #660
  * create jinja2 environment with 'strict' mode for undefined values, #661
  * add a method to shell out and execute a command through subprocess, #621


2015-10-16   1.18.1:
--------------------
  * allow config system to handle versions with have more than a single digit
    in the minor version, #626
  * fix None encoding bug, #614
  * add missing Python version when adding Python to test specs
  * add features to build string
  * improve yaml loading (you don't have to quote version numbers anymore, eg.
    if the version is 3.1), #603


2015-10-01   1.18.0:
--------------------
  * develop options --build_ext, --clean_build_ext, #512
  * fix directory not existing when using --no-include-recipe option
  * add support for multiple rpaths on OS X to conda inspect
  * don't add 'np' to build string when package depends on numpy, but not
    a specific version
  * be more explicit when numpy version is included in dependency specs, #573
  * correctly remove egg directories on Windows, #536
  * add new option msvc_compiler to build section for forcing MSVC compiler
    version
  * add new command conda inspect channels --test-installable
  * fix a Unicode issue with conda skeleton cpan
  * when auto-adding python spec to execute run_test.py, don't require a
    specific version
  * add uninstall option to conda develop
  * give a better error message in skeleton pypi for packages with invalid
    urls
  * don't try to test skipped recipes
  * don't exit on a skipped recipe
  * recursively build packages from unsatisfiable install hints
  * make recursive building work better with --skip-existing
  * update CONDA_R to 3.2.2
  * fix encoding issues with git_info on Windows
  * test Python 3.5 in Travis CI
  * add support for absolute rpaths on Linux


2015-08-24   1.17.0:
--------------------
  * quote set calls in bld.bat
  * use the trash on Windows when deleting environments, see #521
  * improve documentation in noarch_python source
  * rename 'binstar' -> 'anaconda', see #519
  * allow blank sections in meta.yaml, see #533
  * add --no-include-recipe option to conda-build, see #535
  * add ability to add license file in info/license.txt, see #545
  * don't recursively build recipes more than once, #538
  * .git can be a file, #537


2015-07-30   1.16.0:
--------------------
  * handle trailing slashes in package names in conda skeleton cran
  * Cygwin git now works correctly.
  * the prefix itself is now included in the PATH in the test script on
    Windows (previously it was just the Scripts directory)
  * by default, recipes that runtime depend on numpy will no longer depend on
    an explicit version of numpy. The old behavior is still available by
    setting the CONDA_NPY environment variable or using conda build --numpy
  * add py35 variable to selector namespace
  * improve conda-meta untracked files error message
  * fix conda build --help in Python 2
  * add conda_build.sub_commands object which is a list of conda sub-commands


2015-07-22   1.15.0:
--------------------
  * fix conda skeleton cran --update-outdated --output-dir .
  * add argcomplete completers for recipes, --python, --numpy, --R, CRAN
    packages (with conda skeleton cran), and PyPI packages (with conda
    skeleton pypi)
  * conda develop now relinks object files on OS X (#490)
  * allow a glob for always-include-files
  * allow an extra section in meta.yaml, with free-form content (#483)
  * don't echo environment variables when building on Windows (#274)
  * add conda build --skip-existing
  * show default in help for conda skeleton --output-dir
  * add --update-outdated option to conda skeleton cran
  * skeleton: fix noarch_python option when build_comment is "#"
  * don't allow to build a package with the conda-meta directory
  * automatically remove a package of the recipe itself if it is installed as
    a build dependency
  * allow 'extra' key in meta.yaml, see #483
  * move echo command in Windows build, see #274
  * add regex to always included files, see #484
  * add strings in conda.config.non_x86_linux_machines, e.g. "ppc64le",
    as selector variables (renames armv6 to armv6l)


2015-06-29   1.14.1:
--------------------
  * add --size option to change RSA modulus length when generating RSA key
    pairs (defaults to 2048 bit)
  * make use of Crypto.Signature.PKCS1_PSS module, see #469
  * update default for CONDA_R to 3.2.0
  * manually install dependencies of recommended R packages in the
    build.sh, #457
  * fix issues when git commits have non-ASCII characters, #458
  * catch tarfile.ReadError in conda index, #460


2015-06-16   1.14.0:
--------------------
  * add support for signing packages, and indexing them, #430
  * removing LIBRARY_PATH and INCLUDE_PATH build environment variables on
    Unix, they where originally added in #228, but are causing problem for
    some people and are not really necessary
  * don't rename meta.yaml to meta.yaml.orig in the recipe that is copied into
    built packages
  * handle links to libraries that exist in multiple places better on OS X
  * add --no-remove option to conda index
  * various fixes for --python, --numpy, --perl, and --R
  * various cleanups for the command documentation
  * fix conda skeleton pypi --pypi-url
  * don't add the module name to the import tests in conda skeleton pypi
  * add --groupby option to conda inspect linkages
  * fix some incorrect "not found" instances from conda inspect linkages on OS
    X
  * don't include versions with restrictions in the build string
  * don't fail if conda-build cannot be found for the version check
  * remove special logic if the username on Windows is "builder"
  * conda skeleton pypi: add --noarch-python
  * fix issue with filenames with spaces in conda convert
  * place noarch packages in the noarch directory
  * handle tests_require in conda skeleton pypi
  * pipbuild: don't check if package already exists
  * skeleton pypi: remove --no-download option
  * add noarch option to pipbuild
  * add ability to sign packages


2015-05-19   1.13.0:
--------------------
  * skeleton pypi: fail better for packages with bad urls
  * fix summary in bdist_conda
  * fix compiling pyc files in Python 3
  * convert: correctly set the subdir key in the metadata
  * add --git-tag to skeleton cran
  * include LANG in the build environment
  * export proxy environment variables
  * fix conda skeleton cran --cran-url
  * set CONDA_DEFAULT_ENV in the build environment
  * fix conda index -c
  * correctly extract .tar.Z files
  * avoid infinite loops in conda skeleton pypi --recursive
  * add --all to conda inspect linkages and conda inspect objects
  * add --manual-url to skeleton pypi
  * fix issue where 'conda index' with old packages would create bad metadata
  * resolve circular dependencies in conda-skeleton (#409)
  * use versioneer 0.14 (#385)
  * always_include_files errors out (exits) on files that aren't there (#387)
  * automatically lowercase the package name in bdist_conda (see
    aplpy/aplpy#259)


2015-04-28   1.12.1:
--------------------
  * fix regression in always_include_files that causes build failure (#386)


2015-04-10   1.12.0:
--------------------
  * correctly fix egg directories that are part of the package
  * use the --force-rpath flag to patchelf
  * update MACOSX_DEPLOYMENT_TARGET to 10.6
  * fix running tests for Python packages whose version differs from the
    version in conda
  * fix some Python 3 issues with pipbuild
  * don't allow packages to depend on themselves
  * allow to use the r- prefix in conda skeleton cran
  * make recommended r packages depend on r-base in skeleton cran
  * new post-build logic on OS X. All libraries on OS X now include LC_RPATH,
    which points to the environment lib directory, and use and install name
    using @rpath
  * don't set DYLD_FALLBACK_LIBRARY_PATH in cran recipes (the new LC_RPATH
    logic on OS X makes this unnecessary)
  * fix conda build --build-only when the long build prefix is used
  * make conda inspect linkages work on OS X
  * don't hide the traceback for maximum recursion depth exceeded errors
  * add conda inspect objects, for inspecting object files in packages
    (OS X only)
  * add --untracked flag to conda inspect linkages
  * build R packages against a specific version of R
  * decompress .tar.z files
  * add support for GitHub urls in conda skeleton cran


2015-03-05   1.11.0:
--------------------
  * add 'script_env' key in build section of meta.yaml file, which is a list
    of environment variable names which are made available in the build
    script.  If a variable is listed here, but is not in the environment,
    the value '<UNDEFINED>' is assigned.
  * Handle OSError in conda index
  * Fix how the PATH environment variable is set on Windows
  * Remove the work directory earlier in the build
  * Give a helpful error message for dependencies like "python >= 2.7"
  * Add CYGWIN_PREFIX environment variable on Windows
  * Handle list requires in skeleton pypi
  * Correctly fail if the Windows bld.bat exits 1
  * Give a better error message if no urls can be found for a package
  * Add __main__ to allow python -m conda_build
  * %R% is now set to R.exe instead of R.bat on Windows
  * Write the build script to the source directory for build/script instead of
    the recipe directory.
  * Handle non-directories in copy_into (avoids an OSError, #332)
  * Halt the build on YAML error without jinja2
  * Clone git sources with the --recursive option
  * Add --channel and --override-channels to conda build. -c is changed to
    mean --channel instead of --check.
  * Add --check-md5 flag to conda index
  * Look for vcvarsall.bat from the Microsoft Visual C++ Compiler for Python 2.7
  * Use PyPi XMLRCP client search in order to ignore case for PyPi package
    names in pipbuild


2015-02-10   1.10.2:
--------------------
  * don't set the GIT_* environment variables when the source is not a git repo
  * skeleton cran: add extra metadata from CRAN to the recipe
  * skeleton pypi: fix there not being a fragment in a url
  * don't match comment only lines as selectors


2015-02-06   1.10.1:
--------------------
  * greatly improved ability to create noarch_python packages, #317
  * added 'subdir' key to info/index.json
  * allow url to be a list or urls, which are tried until one works
  * use quotes instead of !!str for versions from the conda skeleton commands
  * add conda skeleton cran to generate recipes for packages from CRAN
  * add support for adding a readme to a recipe
  * add a --quiet option to conda convert


2015-01-15   1.10.0:
--------------------
  * automatically convert absolute symlinks to paths in the build prefix to
    relative ones.
  * error if there are symlinks to the source directory.
  * use the placeholder prefix in text files rather than the build prefix
  * allow non-Python packages to be converted to other platforms with conda
    convert
  * new command conda inspect for inspecting packages. The only subcommand so
    far is conda inspect linkages, which shows the dynamic linkages of the
    shared object files on Linux.
  * correctly handle Unix style has_prefixes on Windows
  * run the tests in Binstar build
  * only modify egg directories that are part of the package being built
  * don't exclude .dylib files from prefix replacement
  * ability to build noarch packages
  * allow specifying files to always include
  * fix for building dependencies in some cases
  * print the correct thing for binary files detected with a prefix


2014-11-18   1.9.1:
-------------------
  * set PYTHONNOUSERSITE=1 while running build scripts
  * conda index: add error if they try to mix their packages into Anaconda
    channel
  * fix building recipes with local git urls in Windows
  * warn if conda-build is out of date


2014-10-22   1.9.0:
-------------------
  * adapt tests for Windows
  * don't use the long build prefix if the short build prefix is already long
  * support rewriting library load path for libraries that are in
    subdirectories of lib/ on OS X
  * allow 'git_rev' as a valid key in 'source', which is identical in behavior
    to git_branch and git_tag (all checkout the given revision)
  * also grab the full HEAD sha1 and shove it into the environmental
    variable GIT_FULL_HASH
  * automatically detect text prefix files
  * add detect_binary_files_with_prefix flag to meta.yaml to automatically
    detect binary files with the prefix and add them to
    binary_has_prefix_files
  * fix git_info when the author or commit message contains Unicode characters
  * allow to pass a url to skeleton pypi
  * add NPY_VER environment variable
  * fix conda convert --show-imports
  * give better error message when encountering a corrupt tarfile in conda
    index
  * print{ some more helpful information about what is going on at the
    beginning of a build
  * allow source/path in the meta.yaml to specify a path to the source (which
    can be relative to the recipe directory)
  * support xz files in Python 3 without requiring unxz
  * put spaces after skeleton pypi comments
  * correctly detect when to preserve the egg directory and depend on
    setuptools in skeleton pypi
  * set LIBRARY_PATH and INCLUDE_PATH when building on Unix
  * allow selectors to have text after them if they are in a comment
  * add CPU_COUNT environment variable to the build


2014-09-19   1.8.2:
-------------------
  * add substantially more tests
  * add ability to set additional rpath directories using build/rpaths
  * patch command on windows no-longer takes the --binary option
  * fix post processing so that name-space packages can be 'flattened' into
    a single directory
  * don't remove the .svn directory when doing a svn checkout


2014-09-03   1.8.1:
-------------------
  * has_prefix paths must always use /, even on Windows
  * fix bug in Windows Python 2
  * add .travis.yml
  * allow recipes to use requirements.txt
  * fix building a package that has Mach-O stub files
  * fix recursive package building
  * handle empty data size in pypi
  * allow an explicitly set empty version string


2014-08-22   1.8.0:
-------------------
  * add ability to convert Golke's Windows packages into conda
    packages, use "conda convert <Gohlke>.exe".  See also:
    http://www.lfd.uci.edu/~gohlke/pythonlibs/
  * handle spaces on Windows better
  * add croot to the module level of conda_build.config for backwards
    compatibility
  * changed extra long prefix for building to _placehold...


2014-08-20   1.7.1:
-------------------
  * add --all-extras flag to skeleton pypi
  * automatically use the long or short build prefix as needed
  * fix to allow specification of full major.micro.minor for numpy, python,
    and perl (only add the build string if it is an exact major.minor or
    major.minor.patch version. If it is an inequality, it is not added)


2014-08-05   1.7.0:
-------------------
  * better install_requires parsing for skeleton pypi
  * the build environment from conda-build is now called _build___...
    This is so that recipes with binary_has_prefix_files build against a
    sufficiently long prefix.
  * don't overwrite the input file in convert
  * fix a bug related to the prefix_files.txt file
  * show the download bytes in human form in skeleton pypi
  * make patchelf error message clearer
  * fix some issues with the git describe environment variables
  * improve shebang line modifications with python.app
  * show the download bytes in human form in skeleton pypi

2014-07-29   1.6.1:
-------------------
  * fix an issue building with a git repository in Python 3

2014-07-29   1.6.0:
-------------------
  * don't fail on MachO stub files on OS X
  * add some git describe related environment variables when the source is a
    git repository
  * add --python and --numpy flags to conda build, which do the same thing as
    setting CONDA_PY and CONDA_NPY
  * allow a . in CONDA_PY and CONDA_NPY
  * correctly catch RuntimeError
  * fix an issue building some packages on Windows
  * make skeleton pypi --recursive work with versioned dependencies
  * some additional type checking for meta.yaml
  * always include numpy in skeleton pypi

2014-07-03   1.5.0:
-------------------
  * add bdist_conda
  * fix features and track_features
  * detect files with the build prefix automatically on Windows

2014-07-01   1.4.0:
-------------------
  * fix skeleton pypi behind a proxy
  * add binary_has_prefix_files, which does a binary prefix replacement
  * fix skeleton pypi on Windows
  * allow the git_url to be a relative path to the recipe directory


2014-06-04   1.3.5:
-------------------
  * the yaml script tag was only written if build.sh already existed,
    see issue #105
  * use tests_require to fill in test requirements in the setuptools
    template, see issue #107


2014-06-02   1.3.4:
-------------------
  * add --build-only and --post flags to conda-build
  * add conda convert -p all
  * allow to set __conda_buildnum__.txt and __conda_buildstr__.txt, analogous
    to __conda_version__.txt


2014-04-28   1.3.3:
-------------------
  * add SHA256 support for downloaded source
  * conda convert now creates platform directories, like
    win-32/converted_package.tar.bz2
  * allow to specify the version of python, numpy, or perl in the meta.yaml
    (it will ignore the CONDA_PY, CONDA_NPY, or CONDA_PERL, respectively, in
    this case)


2014-04-15   1.3.2:
-------------------
  * allow changing conda-bld directory (which is by default <root>/conda-bld
    when the conda root is not writable, and ~/conda-bld otherwise), to be
    changed by CONDA_BLD_PATH environment variable or conda-build: root-dir:
    in condarc file
  * add build/has_prefix_files
  * remove broken conda-build/build_dest
  * fix build in Windows Python 2
  * add --quiet option to conda-build
  * add check for characters in package name dependencies
  * add .class to the object file extension blacklist
  * removed build/no_softlink in favor of build/no_link with list of glob
    syntax


2014-03-25   1.3.1:
-------------------
  * add conda metapackage command
  * fix recursive conda building when dependencies are nested more than one
    level deep.
  * fix build in Windows Python 2
  * fix skeleton pypi for packages whose setup.py has __future__ imports
  * add conda pipbuild command which uses a simple recipe based on pip
    install to build a conda package
  * fix skeleton pypi and pipbuild when package data does not have classifiers
  * add a basic conda develop command
  * add the --recursive option to conda skeleton pypi
  * conda skeleton pypi no longer asks about single line licenses
  * conda skeleton pypi now queries pypi case insensitively
  * conda skeleton pypi now works in a different conda environment. This
    avoids anything bad that might happen when trying to get the metadata from
    the package from messing up the root environment.
  * conda skeleton pypi now patches distribute directly. This is more robust
    than trying to insert a patch into setup.py, as was done previously.
  * allow to set the version post-build by writing a __conda_version__.txt
    file to the source directory.
  * add ability to skip binary relocation step by
    setting "build/binary_relocation: False" in meta.yaml


2014-03-14   1.3.0:
-------------------
  * add skeleton for CPAN Perl packages, issue #53. Unlike
    the PyPI skeleton, it supports a --recursive option to
    also generate the recipes for all of the dependencies of
    a given module/distribution
  * add support for run_test.pl and Perl import tests when
    building Perl packages
  * add CONDA_PERL environment variable support for
    determining which version of Perl to build packages for.
    Unlike CONDA_PY, this must include the full version with
    periods (e.g., 5.18.2)
  * automatically build packages for dependencies if the recipe is
    present in the current working directory
  * fix a number of Python 3 compatibility issues, issue #59
  * work with source files with uppercase suffixes
  * switch from chrpath to patchelf on Linux, issue #57
  * don't use hard-coded msvc path
  * sort import tests from skeleton pypi


2014-02-25   1.2.1:
-------------------
  * added conda-build/build_dest option to condarc


2014-02-13   1.2.0:
-------------------
  * make sure WORK_DIR exists
  * use MSVC 2010 for Python 3
  * include the summary with conda skeleton pypi
  * fix object detection on Python 3
  * update default CONDA_NPY to 18


2014-02-06   1.1.0:
-------------------
  * add ability to use templates in conda recipes
  * remove fallback to <root>/conda-recipes, i.e. conda-build always
    expects the full path to the recipe
  * export PKG Build Number
  * add pre-link to package, when it is found in recipe
  * allow to add run_test.sh or run_test.bat, which will be run automatically
    during the test phase.
  * Test commands from the test/commands section of meta.yaml are run from
    bash on Linux and OS X and batch on Windows (previously they were run
    using Python's subprocess).
  * all environment variables from the build process are available during the
    tests, except with the build prefix replaced with the test prefix.


2014-01-24   1.0.0:
-------------------
  * initial release
  * includes conda-build, conda-convert, conda-index, conda-skeleton
  * depends on new conda version 3
  * add license to info/index.json object<|MERGE_RESOLUTION|>--- conflicted
+++ resolved
@@ -1,25 +1,3 @@
-<<<<<<< HEAD
-2017-04-25 3.0.0beta1
-
-Breaking changes:
------------------
-
-* Package signing and verification have been removed, to follow their removal from conda 4.3.  #1950
-
-Enhancements:
--------------
-
-* Avoid duplicate recreation of package index.  Speedup of 0-50%, depending on how extensively the recipe uses Jinja2 features.  #1954
-
-Bug Fixes:
-----------
-
-* Fix cleanup of folders in outer variant loop - was causing incorrect packages on 2nd variant in windows builds  #1950
-* Remove variant functionality from bdist_conda.  Its split packaging approach is incompatible.  #1950
-* Fix import of _toposort from conda, reroute through conda_interface  #1952
-* Match folder substrings more intelligently, for finding previous builds with --dirty  #1953
-* Fix type error with --skip-existing and some conda recipes (Conda-build's internal conda.recipe was one).  #1956
-=======
 2017-05-10 2.1.13:
 
 Bug fixes:
@@ -28,84 +6,36 @@
 * fix missing argument to get_site_packages function; add test coverage  #2009
 * pin codecov on appveyor to 2.0.5 for now  #2009
 * fix lock removal (just don't create locks for temporary directories)  #2009
->>>>>>> 903e9c4e
-
-Contributors:
--------------
-
-<<<<<<< HEAD
-* @kalefranz
-* @msarahan
-* @rendinam
-
-
-2017-04-20 3.0.0beta0
-
-Breaking changes:
------------------
-
-* pin_downstream has been renamed to run_exports  #1911
-* exclude_from_build_hash has been renamed to ignore_version  #1911
-
-Enhancements:
--------------
-
-* use rm_rf to remove prefixes for more cleanliness and better speed  #1915
-* add support for multiple sources in one meta.yaml  #1929
-* allow ``exact`` keyword for pin_compatible jinja2 function  #1929
-* allow selectors in variant conda_build_config.yaml files  #1937
-=======
-* @msarahan
+
+Contributors:
+-------------
+
+* @msarahan
+
 
 
 2017-05-09 2.1.12:
->>>>>>> 903e9c4e
-
-Bug fixes:
-----------
-
-<<<<<<< HEAD
-* fix mmap/file problems on virtualbox shared folders  #1914
-* Correct rendering with --dirty flag if recipe name appears as substring of another's name  #1931
-* don't set language env vars (PERL, R, LUA, PYTHON) when those packages are not installed  #1932
-* exclude language env vars from variant being set  #1944
-=======
+
+Bug fixes:
+----------
+
 * Clean up lock files for temporary directories also
->>>>>>> 903e9c4e
-
-Contributors:
--------------
-
-<<<<<<< HEAD
-* @mingwandroid
-* @msarahan
-* @rendinam
-
-
-2017-04-08 3.0.0alpha3
-=======
+
+Contributors:
+-------------
+
 * @msarahan
 
 2017-05-09 2.1.11:
->>>>>>> 903e9c4e
-
-Enhancements:
--------------
-
-<<<<<<< HEAD
-* Check that files are executable when finding them #1899
-=======
+
+Enhancements:
+-------------
+
 * add libgcc to build dependencies for R skeleton recipes that require compilation  $1969
->>>>>>> 903e9c4e
-
-Bug fixes:
-----------
-
-<<<<<<< HEAD
-* standardize entry point script template to match pip  #1908
-* fix cleanup happening even when build fails  #1909
-* fix bin/conda getting included in conda-build release tarballs  #1913
-=======
+
+Bug fixes:
+----------
+
 * fix entry points, test commands, test imports from top-level recipe from applying to subpackages  #1933
 * fix preferred_env in index.json  #1941
 * do not add python.app to run_reqs multiple times  #1981
@@ -113,47 +43,118 @@
 * Remove error when _license package exists in folder where ``conda index`` is called  #2005
 * fix STDLIB_DIR so that it is always defined (based on python version in configuration)  #2006
 * Clean up lock files after builds complete or fail to avoid permission errors  #2007
->>>>>>> 903e9c4e
-
-Contributors:
--------------
-
-<<<<<<< HEAD
-* @jjhelmus
-* @msarahan
-* @tatome
-
-2017-04-05 3.0.0alpha2
-
-Breaking changes:
------------------
-
-* Support for post-build metadata (__conda_version__.txt and the like) has been removed.
-=======
+
+Contributors:
+-------------
+
 * @johanneskoester
 * @kalefranz
 * @mingwandroid
 * @msarahan
 
 
+2017-04-25 3.0.0beta1
+
+Breaking changes:
+-----------------
+
+* Package signing and verification have been removed, to follow their removal from conda 4.3.  #1950
+
+Enhancements:
+-------------
+
+* Avoid duplicate recreation of package index.  Speedup of 0-50%, depending on how extensively the recipe uses Jinja2 features.  #1954
+
+Bug Fixes:
+----------
+
+* Fix cleanup of folders in outer variant loop - was causing incorrect packages on 2nd variant in windows builds  #1950
+* Remove variant functionality from bdist_conda.  Its split packaging approach is incompatible.  #1950
+* Fix import of _toposort from conda, reroute through conda_interface  #1952
+* Match folder substrings more intelligently, for finding previous builds with --dirty  #1953
+* Fix type error with --skip-existing and some conda recipes (Conda-build's internal conda.recipe was one).  #1956
+
+Contributors:
+-------------
+
+* @kalefranz
+* @msarahan
+* @rendinam
+
+
+2017-04-20 3.0.0beta0
+
+Breaking changes:
+-----------------
+
+* pin_downstream has been renamed to run_exports  #1911
+* exclude_from_build_hash has been renamed to ignore_version  #1911
+
+Enhancements:
+-------------
+
+* use rm_rf to remove prefixes for more cleanliness and better speed  #1915
+* add support for multiple sources in one meta.yaml  #1929
+* allow ``exact`` keyword for pin_compatible jinja2 function  #1929
+* allow selectors in variant conda_build_config.yaml files  #1937
+
+Bug fixes:
+----------
+
+* fix mmap/file problems on virtualbox shared folders  #1914
+* Correct rendering with --dirty flag if recipe name appears as substring of another's name  #1931
+* don't set language env vars (PERL, R, LUA, PYTHON) when those packages are not installed  #1932
+* exclude language env vars from variant being set  #1944
+
+Contributors:
+-------------
+
+* @mingwandroid
+* @msarahan
+* @rendinam
+
+
 2017-04-17 2.1.10:
->>>>>>> 903e9c4e
-
-Enhancements:
--------------
-
-<<<<<<< HEAD
+
+Enhancements:
+-------------
+
+* Inspect linkages will now warn when multiple packages contain the same library  #1884, #1921
+
+Bug fixes:
+----------
+
+* Fix bin/conda getting included in packages that also had entry point scripts or binaries starting with 'conda'  #1923
+* Fix empty create_env, for compatibility with conda 4.4  #1924
+* Adapt to Conda's new MatchSpec implementation  #1927
+* Fix unbound local variables when --no-locking option used.  #1928
+* Don't set language env vars (PERL, R, LUA, etc.) when packages for those languages are not installed  #1930
+
+Contributors:
+-------------
+
+* @jjhelmus
+* @kalefranz
+* @msarahan
+
+
+2017-04-05 3.0.0alpha2
+
+Breaking changes:
+-----------------
+
+* Support for post-build metadata (__conda_version__.txt and the like) has been removed.
+
+Enhancements:
+-------------
+
 * use symlinks when copying to improve performance  #1867
 * load setup.cfg data in load_setup_py_data  #1878
 * calculate checksum and simplify cran skeleton  #1879
-=======
-* Inspect linkages will now warn when multiple packages contain the same library  #1884, #1921
->>>>>>> 903e9c4e
-
-Bug fixes:
-----------
-
-<<<<<<< HEAD
+
+Bug fixes:
+----------
+
 * fix R's binary path on Windows  #1870
 * remove tab completion on CLI for compatibility with conda 4.4  #1795
 * reduce scope of git try/except block so that GIT_FULL_HASH is available, even if tags are not  #1873
@@ -163,28 +164,55 @@
 * avoid unnecessary computation of hashing  #1888
 * fix python imports not being run in test phase  #1896
 * fix path omission in paths.json for noarch packages  #1895
-=======
-* Fix bin/conda getting included in packages that also had entry point scripts or binaries starting with 'conda'  #1923
-* Fix empty create_env, for compatibility with conda 4.4  #1924
-* Adapt to Conda's new MatchSpec implementation  #1927
-* Fix unbound local variables when --no-locking option used.  #1928
-* Don't set language env vars (PERL, R, LUA, etc.) when packages for those languages are not installed  #1930
->>>>>>> 903e9c4e
-
-Contributors:
--------------
-
-<<<<<<< HEAD
+
+Contributors:
+-------------
+
 * @abretaud
 * @groutr
 * @jjhelmus
 * @kalefranz
 * @ma-ba
 * @mingwandroid
-=======
+* @msarahan
+
+
+2017-04-05 3.0.0alpha2
+
+Breaking changes:
+-----------------
+
+* Support for post-build metadata (__conda_version__.txt and the like) has been removed.
+
+Enhancements:
+-------------
+
+* use symlinks when copying to improve performance  #1867
+* load setup.cfg data in load_setup_py_data  #1878
+* calculate checksum and simplify cran skeleton  #1879
+
+Bug fixes:
+----------
+
+* fix R's binary path on Windows  #1870
+* remove tab completion on CLI for compatibility with conda 4.4  #1795
+* reduce scope of git try/except block so that GIT_FULL_HASH is available, even if tags are not  #1873
+* Fix "compiler" jinja2 looping, so that it is respected in subpackages #1874
+* Fix license family comparison - case matching  #1875
+* Fix inspect linkages when multiple packages contain a library  #1884
+* avoid unnecessary computation of hashing  #1888
+* fix python imports not being run in test phase  #1896
+* fix path omission in paths.json for noarch packages  #1895
+
+Contributors:
+-------------
+
+* @abretaud
+* @groutr
 * @jjhelmus
 * @kalefranz
->>>>>>> 903e9c4e
+* @ma-ba
+* @mingwandroid
 * @msarahan
 
 
