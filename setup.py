--- conflicted
+++ resolved
@@ -35,7 +35,6 @@
     ],
     description="tools for building conda packages",
     long_description=open('README.rst').read(),
-<<<<<<< HEAD
     packages=['conda_build', 'conda_build.cli',
               'conda_build.skeletons', 'conda_build.os_utils'],
     entry_points={
@@ -49,20 +48,6 @@
                             'conda-render = conda_build.cli.main_render:main',
                             'conda-sign = conda_build.cli.main_sign:main',
                             'conda-skeleton = conda_build.cli.main_skeleton:main',
-=======
-    packages=['conda_build', ],
-    entry_points={
-        'console_scripts': ['conda-build = conda_build.main_build:main',
-                            'conda-convert = conda_build.main_convert:main',
-                            'conda-develop = conda_build.main_develop:main',
-                            'conda-index = conda_build.main_index:main',
-                            'conda-inspect = conda_build.main_inspect:main',
-                            'conda-metapackage = conda_build.main_metapackage:main',
-                            'conda-pipbuild = conda_build.main_pipbuild:main',
-                            'conda-render = conda_build.main_render:main',
-                            'conda-sign = conda_build.main_sign:main',
-                            'conda-skeleton = conda_build.main_skeleton:main',
->>>>>>> 00a70433
                             ]},
     install_requires=['conda'],
     package_data={'conda_build': ['templates/*', 'cli-*.exe']},
