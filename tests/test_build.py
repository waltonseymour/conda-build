"""
This file tests the build.py module.  It sits lower in the stack than the API tests,
and is more unit-test oriented.
"""

import json
import os
import subprocess
import sys

import pytest

from conda_build import build, api
from conda_build.metadata import MetaData
from conda_build.utils import rm_rf, on_win
from conda_build.conda_interface import LinkError, PaddingError, CondaError

<<<<<<< HEAD
from .utils import metadata_dir, put_bad_conda_on_path, get_noarch_python_meta
=======
from .utils import metadata_dir, get_noarch_python_meta, put_bad_conda_on_path
>>>>>>> 837fbc83

prefix_tests = {"normal": os.path.sep}
if sys.platform == "win32":
    prefix_tests.update({"double_backslash": "\\\\",
                         "forward_slash": "/"})


def _write_prefix(filename, prefix, replacement):
    with open(filename, "w") as f:
        f.write(prefix.replace(os.path.sep, replacement))
        f.write("\n")


def test_find_prefix_files(testing_workdir):
    """
    Write test output that has the prefix to be found, then verify that the prefix finding
    identified the correct number of files.
    """
    # create text files to be replaced
    files = []
    for slash_style in prefix_tests:
        filename = os.path.join(testing_workdir, "%s.txt" % slash_style)
        _write_prefix(filename, testing_workdir, prefix_tests[slash_style])
        files.append(filename)

    assert len(list(build.have_prefix_files(files, testing_workdir))) == len(files)


def test_build_preserves_PATH(testing_workdir, testing_config, testing_index):
    m = MetaData(os.path.join(metadata_dir, 'source_git'), config=testing_config)
    ref_path = os.environ['PATH']
    build.build(m, testing_config.variant, index=testing_index)
    assert os.environ['PATH'] == ref_path


<<<<<<< HEAD
=======
def test_build_preserves_PATH(testing_workdir, test_config):
    m = MetaData(os.path.join(metadata_dir, 'source_git'), config=test_config)
    ref_path = os.environ['PATH']
    build.build(m, test_config)
    assert os.environ['PATH'] == ref_path


@pytest.mark.serial
@pytest.mark.skipif(on_win, reason=("Windows binary prefix replacement (for pip exes)"
                                    " not length dependent"))
def test_env_creation_with_short_prefix_does_not_deadlock(caplog):
    test_base = os.path.expanduser("~/cbtmp")
    config = api.Config(croot=test_base, anaconda_upload=False, verbose=True)
    recipe_path = os.path.join(metadata_dir, "has_prefix_files")
    metadata, _, _ = api.render(recipe_path, config=config)
    metadata.meta['package']['name'] = 'test_env_creation_with_short_prefix'
    fn = api.get_output_file_path(metadata)
    if os.path.isfile(fn):
        os.remove(fn)
    config.prefix_length = 80
    try:
        api.build(metadata)
        pkg_name = os.path.basename(fn).replace("-1.0-0.tar.bz2", "")
        assert not api.inspect_prefix_length(fn, 255)
        config.prefix_length = 255
        build.create_env(config.build_prefix, specs=["python", pkg_name], config=config)
    except:
        raise
    finally:
        rm_rf(test_base)
    assert 'One or more of your package dependencies needs to be rebuilt' in caplog.text


@pytest.mark.serial
@pytest.mark.skipif(on_win, reason=("Windows binary prefix replacement (for pip exes)"
                                    " not length dependent"))
def test_env_creation_with_prefix_fallback_disabled():
    test_base = os.path.expanduser("~/cbtmp")
    config = api.Config(croot=test_base, anaconda_upload=False, verbose=True,
                        prefix_length_fallback=False)
    recipe_path = os.path.join(metadata_dir, "has_prefix_files")
    metadata, _, _ = api.render(recipe_path, config=config)
    metadata.meta['package']['name'] = 'test_env_creation_with_short_prefix'
    fn = api.get_output_file_path(metadata)
    if os.path.isfile(fn):
        os.remove(fn)
    config.prefix_length = 80

    with pytest.raises((SystemExit, PaddingError, LinkError, CondaError)):
        api.build(metadata)
        pkg_name = os.path.basename(fn).replace("-1.0-0.tar.bz2", "")
        assert not api.inspect_prefix_length(fn, 255)
        config.prefix_length = 255
        build.create_env(config.build_prefix, specs=["python", pkg_name], config=config)


@pytest.mark.serial
@pytest.mark.skipif(on_win, reason=("Windows binary prefix replacement (for pip exes)"
                                    " not length dependent"))
def test_catch_openssl_legacy_short_prefix_error(test_metadata, caplog):
    test_metadata.config = api.get_or_merge_config(test_metadata.config, python='2.6')
    cmd = """
import os

prefix = os.environ['PREFIX']
fn = os.path.join(prefix, 'binary-has-prefix')

with open(fn, 'wb') as f:
    f.write(prefix.encode('utf-8') + b'\x00\x00')
 """
    test_metadata.meta['build']['script'] = 'python -c "{0}"'.format(cmd)

    api.build(test_metadata)
    assert "Falling back to legacy prefix" in caplog.text


def test_warn_on_old_conda_build(test_config, capfd):
    installed_version = "1.21.14"

    # test with a conda-generated index first.  This is a list of Package objects,
    #    from which we just take the versions.
    build.update_index(test_config.croot, test_config)
    build.update_index(os.path.join(test_config.croot, test_config.subdir), test_config)
    build.update_index(os.path.join(test_config.croot, 'noarch'), test_config)
    index = build.get_build_index(test_config)
    # exercise the index code path, but this test is not at all deterministic.
    build.warn_on_old_conda_build(index=index)
    output, error = capfd.readouterr()

    # should see output here
    build.warn_on_old_conda_build(installed_version=installed_version,
                                  available_packages=['1.21.10', '2.0.0'])
    output, error = capfd.readouterr()
    assert "conda-build appears to be out of date. You have version " in error

    # should not see output here, because newer version has a beta tag
    build.warn_on_old_conda_build(installed_version=installed_version,
                                  available_packages=['1.21.10', '2.0.0beta2'])
    output, error = capfd.readouterr()
    assert "conda-build appears to be out of date. You have version " not in error

    # should not see output here, because newer version has a beta tag
    build.warn_on_old_conda_build(installed_version=installed_version,
                                  available_packages=['1.21.10', '2.0.0beta2'])
    output, error = capfd.readouterr()
    assert "conda-build appears to be out of date. You have version " not in error

    # should not barf on empty lists of packages; just not show anything
    #     entries with beta will be filtered out, leaving an empty list
    build.warn_on_old_conda_build(installed_version=installed_version,
                                  available_packages=['1.0.0beta'])
    output, error = capfd.readouterr()
    assert "conda-build appears to be out of date. You have version " not in error


>>>>>>> 837fbc83
def test_sanitize_channel():
    test_url = 'https://conda.anaconda.org/t/ms-534991f2-4123-473a-b512-42025291b927/somechannel'
    assert build.sanitize_channel(test_url) == 'https://conda.anaconda.org/t/<TOKEN>/somechannel'


def test_write_about_json_without_conda_on_path(testing_workdir, testing_metadata):
    with put_bad_conda_on_path(testing_workdir):
        # verify that the correct (bad) conda is the one we call
        with pytest.raises(subprocess.CalledProcessError):
            subprocess.check_output('conda -h', env=os.environ, shell=True)
        build.write_about_json(testing_metadata)

    output_file = os.path.join(testing_metadata.config.info_dir, 'about.json')
    assert os.path.isfile(output_file)
    with open(output_file) as f:
        about = json.load(f)
    assert 'conda_version' in about
    assert 'conda_build_version' in about


def test_get_short_path(testing_metadata):
    # Test for regular package
    assert build.get_short_path(testing_metadata, "test/file") == "test/file"

    # Test for noarch: python
    meta = get_noarch_python_meta(testing_metadata)
    assert build.get_short_path(meta, "lib/site-packages/test") == "site-packages/test"
    assert build.get_short_path(meta, "bin/test") == "python-scripts/test"
    assert build.get_short_path(meta, "Scripts/test") == "python-scripts/test"


def test_has_prefix():
    files_with_prefix = [("prefix/path", "text", "short/path/1"),
                         ("prefix/path", "text", "short/path/2")]
    assert build.has_prefix("short/path/1", files_with_prefix) == ("prefix/path", "text")
    assert build.has_prefix("short/path/nope", files_with_prefix) == (None, None)


def test_is_no_link():
    no_link = ["path/1", "path/2"]
    assert build.is_no_link(no_link, "path/1") is True
    assert build.is_no_link(no_link, "path/nope") is None


@pytest.mark.skipif(on_win and sys.version[:3] == "2.7",
                    reason="os.link is not available so can't setup test")
def test_sorted_inode_first_path(testing_workdir):
    path_one = os.path.join(testing_workdir, "one")
    path_two = os.path.join(testing_workdir, "two")
    path_one_hardlink = os.path.join(testing_workdir, "one_hl")
    open(path_one, "a").close()
    open(path_two, "a").close()

    os.link(path_one, path_one_hardlink)

    files = ["one", "two", "one_hl"]
    assert build.get_inode_paths(files, "one", testing_workdir) == ["one", "one_hl"]
    assert build.get_inode_paths(files, "one_hl", testing_workdir) == ["one", "one_hl"]
    assert build.get_inode_paths(files, "two", testing_workdir) == ["two"]


def test_create_info_files_json(testing_workdir, testing_metadata):
    info_dir = os.path.join(testing_workdir, "info")
    os.mkdir(info_dir)
    path_one = os.path.join(testing_workdir, "one")
    path_two = os.path.join(testing_workdir, "two")
    path_foo = os.path.join(testing_workdir, "foo")
    open(path_one, "a").close()
    open(path_two, "a").close()
    open(path_foo, "a").close()
    files_with_prefix = [("prefix/path", "text", "foo")]
    files = ["one", "two", "foo"]

<<<<<<< HEAD
    build.create_info_files_json_v1(testing_metadata, info_dir, testing_workdir, files,
=======
    build.create_info_files_json_v1(test_metadata, info_dir, testing_workdir, files,
>>>>>>> 837fbc83
                                    files_with_prefix)
    files_json_path = os.path.join(info_dir, "paths.json")
    expected_output = {
        "paths": [{"file_mode": "text", "path_type": "hardlink", "_path": "foo",
                   "prefix_placeholder": "prefix/path",
                   "sha256": "e3b0c44298fc1c149afbf4c8996fb92427ae41e4649b934ca495991b7852b855",
                   "size_in_bytes": 0},
                  {"path_type": "hardlink", "_path": "one",
                   "sha256": "e3b0c44298fc1c149afbf4c8996fb92427ae41e4649b934ca495991b7852b855",
                   "size_in_bytes": 0},
                  {"path_type": "hardlink", "_path": "two",
                   "sha256": "e3b0c44298fc1c149afbf4c8996fb92427ae41e4649b934ca495991b7852b855",
                   "size_in_bytes": 0}],
        "paths_version": 1}
    with open(files_json_path, "r") as files_json:
        output = json.load(files_json)
        assert output == expected_output


@pytest.mark.skipif(on_win and sys.version[:3] == "2.7",
                    reason="os.link is not available so can't setup test")
def test_create_info_files_json_no_inodes(testing_workdir, testing_metadata):
    info_dir = os.path.join(testing_workdir, "info")
    os.mkdir(info_dir)
    path_one = os.path.join(testing_workdir, "one")
    path_two = os.path.join(testing_workdir, "two")
    path_foo = os.path.join(testing_workdir, "foo")
    path_one_hardlink = os.path.join(testing_workdir, "one_hl")
    open(path_one, "a").close()
    open(path_two, "a").close()
    open(path_foo, "a").close()
    os.link(path_one, path_one_hardlink)
    files_with_prefix = [("prefix/path", "text", "foo")]
    files = ["one", "two", "one_hl", "foo"]

<<<<<<< HEAD
    build.create_info_files_json_v1(testing_metadata, info_dir, testing_workdir, files,
=======
    build.create_info_files_json_v1(test_metadata, info_dir, testing_workdir, files,
>>>>>>> 837fbc83
                                    files_with_prefix)
    files_json_path = os.path.join(info_dir, "paths.json")
    expected_output = {
        "paths": [{"file_mode": "text", "path_type": "hardlink", "_path": "foo",
                   "prefix_placeholder": "prefix/path",
                   "sha256": "e3b0c44298fc1c149afbf4c8996fb92427ae41e4649b934ca495991b7852b855",
                   "size_in_bytes": 0},
                  {"path_type": "hardlink", "_path": "one", "inode_paths": ["one", "one_hl"],
                   "sha256": "e3b0c44298fc1c149afbf4c8996fb92427ae41e4649b934ca495991b7852b855",
                   "size_in_bytes": 0},
                  {"path_type": "hardlink", "_path": "one_hl", "inode_paths": ["one", "one_hl"],
                   "sha256": "e3b0c44298fc1c149afbf4c8996fb92427ae41e4649b934ca495991b7852b855",
                   "size_in_bytes": 0},
                  {"path_type": "hardlink", "_path": "two",
                   "sha256": "e3b0c44298fc1c149afbf4c8996fb92427ae41e4649b934ca495991b7852b855",
                   "size_in_bytes": 0}],
        "paths_version": 1}
    with open(files_json_path, "r") as files_json:
        output = json.load(files_json)
        assert output == expected_output


def test_filter_files():
    # Files that should be filtered out.
    files_list = ['.git/a', 'something/.git/a', '.git\\a', 'something\\.git\\a']
    assert not build.filter_files(files_list, '')

    # Files that should *not* be filtered out.
    # Example of valid 'x.git' directory:
    #    lib/python3.4/site-packages/craftr/stl/craftr.utils.git/Craftrfile
    files_list = ['a', 'x.git/a', 'something/x.git/a',
                  'x.git\\a', 'something\\x.git\\a']
    assert len(build.filter_files(files_list, '')) == len(files_list)<|MERGE_RESOLUTION|>--- conflicted
+++ resolved
@@ -15,11 +15,7 @@
 from conda_build.utils import rm_rf, on_win
 from conda_build.conda_interface import LinkError, PaddingError, CondaError
 
-<<<<<<< HEAD
-from .utils import metadata_dir, put_bad_conda_on_path, get_noarch_python_meta
-=======
-from .utils import metadata_dir, get_noarch_python_meta, put_bad_conda_on_path
->>>>>>> 837fbc83
+from .utils import metadata_dir, put_bad_conda_on_path, get_noarch_python_meta, put_bad_conda_on_path
 
 prefix_tests = {"normal": os.path.sep}
 if sys.platform == "win32":
@@ -55,124 +51,6 @@
     assert os.environ['PATH'] == ref_path
 
 
-<<<<<<< HEAD
-=======
-def test_build_preserves_PATH(testing_workdir, test_config):
-    m = MetaData(os.path.join(metadata_dir, 'source_git'), config=test_config)
-    ref_path = os.environ['PATH']
-    build.build(m, test_config)
-    assert os.environ['PATH'] == ref_path
-
-
-@pytest.mark.serial
-@pytest.mark.skipif(on_win, reason=("Windows binary prefix replacement (for pip exes)"
-                                    " not length dependent"))
-def test_env_creation_with_short_prefix_does_not_deadlock(caplog):
-    test_base = os.path.expanduser("~/cbtmp")
-    config = api.Config(croot=test_base, anaconda_upload=False, verbose=True)
-    recipe_path = os.path.join(metadata_dir, "has_prefix_files")
-    metadata, _, _ = api.render(recipe_path, config=config)
-    metadata.meta['package']['name'] = 'test_env_creation_with_short_prefix'
-    fn = api.get_output_file_path(metadata)
-    if os.path.isfile(fn):
-        os.remove(fn)
-    config.prefix_length = 80
-    try:
-        api.build(metadata)
-        pkg_name = os.path.basename(fn).replace("-1.0-0.tar.bz2", "")
-        assert not api.inspect_prefix_length(fn, 255)
-        config.prefix_length = 255
-        build.create_env(config.build_prefix, specs=["python", pkg_name], config=config)
-    except:
-        raise
-    finally:
-        rm_rf(test_base)
-    assert 'One or more of your package dependencies needs to be rebuilt' in caplog.text
-
-
-@pytest.mark.serial
-@pytest.mark.skipif(on_win, reason=("Windows binary prefix replacement (for pip exes)"
-                                    " not length dependent"))
-def test_env_creation_with_prefix_fallback_disabled():
-    test_base = os.path.expanduser("~/cbtmp")
-    config = api.Config(croot=test_base, anaconda_upload=False, verbose=True,
-                        prefix_length_fallback=False)
-    recipe_path = os.path.join(metadata_dir, "has_prefix_files")
-    metadata, _, _ = api.render(recipe_path, config=config)
-    metadata.meta['package']['name'] = 'test_env_creation_with_short_prefix'
-    fn = api.get_output_file_path(metadata)
-    if os.path.isfile(fn):
-        os.remove(fn)
-    config.prefix_length = 80
-
-    with pytest.raises((SystemExit, PaddingError, LinkError, CondaError)):
-        api.build(metadata)
-        pkg_name = os.path.basename(fn).replace("-1.0-0.tar.bz2", "")
-        assert not api.inspect_prefix_length(fn, 255)
-        config.prefix_length = 255
-        build.create_env(config.build_prefix, specs=["python", pkg_name], config=config)
-
-
-@pytest.mark.serial
-@pytest.mark.skipif(on_win, reason=("Windows binary prefix replacement (for pip exes)"
-                                    " not length dependent"))
-def test_catch_openssl_legacy_short_prefix_error(test_metadata, caplog):
-    test_metadata.config = api.get_or_merge_config(test_metadata.config, python='2.6')
-    cmd = """
-import os
-
-prefix = os.environ['PREFIX']
-fn = os.path.join(prefix, 'binary-has-prefix')
-
-with open(fn, 'wb') as f:
-    f.write(prefix.encode('utf-8') + b'\x00\x00')
- """
-    test_metadata.meta['build']['script'] = 'python -c "{0}"'.format(cmd)
-
-    api.build(test_metadata)
-    assert "Falling back to legacy prefix" in caplog.text
-
-
-def test_warn_on_old_conda_build(test_config, capfd):
-    installed_version = "1.21.14"
-
-    # test with a conda-generated index first.  This is a list of Package objects,
-    #    from which we just take the versions.
-    build.update_index(test_config.croot, test_config)
-    build.update_index(os.path.join(test_config.croot, test_config.subdir), test_config)
-    build.update_index(os.path.join(test_config.croot, 'noarch'), test_config)
-    index = build.get_build_index(test_config)
-    # exercise the index code path, but this test is not at all deterministic.
-    build.warn_on_old_conda_build(index=index)
-    output, error = capfd.readouterr()
-
-    # should see output here
-    build.warn_on_old_conda_build(installed_version=installed_version,
-                                  available_packages=['1.21.10', '2.0.0'])
-    output, error = capfd.readouterr()
-    assert "conda-build appears to be out of date. You have version " in error
-
-    # should not see output here, because newer version has a beta tag
-    build.warn_on_old_conda_build(installed_version=installed_version,
-                                  available_packages=['1.21.10', '2.0.0beta2'])
-    output, error = capfd.readouterr()
-    assert "conda-build appears to be out of date. You have version " not in error
-
-    # should not see output here, because newer version has a beta tag
-    build.warn_on_old_conda_build(installed_version=installed_version,
-                                  available_packages=['1.21.10', '2.0.0beta2'])
-    output, error = capfd.readouterr()
-    assert "conda-build appears to be out of date. You have version " not in error
-
-    # should not barf on empty lists of packages; just not show anything
-    #     entries with beta will be filtered out, leaving an empty list
-    build.warn_on_old_conda_build(installed_version=installed_version,
-                                  available_packages=['1.0.0beta'])
-    output, error = capfd.readouterr()
-    assert "conda-build appears to be out of date. You have version " not in error
-
-
->>>>>>> 837fbc83
 def test_sanitize_channel():
     test_url = 'https://conda.anaconda.org/t/ms-534991f2-4123-473a-b512-42025291b927/somechannel'
     assert build.sanitize_channel(test_url) == 'https://conda.anaconda.org/t/<TOKEN>/somechannel'
@@ -246,11 +124,7 @@
     files_with_prefix = [("prefix/path", "text", "foo")]
     files = ["one", "two", "foo"]
 
-<<<<<<< HEAD
     build.create_info_files_json_v1(testing_metadata, info_dir, testing_workdir, files,
-=======
-    build.create_info_files_json_v1(test_metadata, info_dir, testing_workdir, files,
->>>>>>> 837fbc83
                                     files_with_prefix)
     files_json_path = os.path.join(info_dir, "paths.json")
     expected_output = {
@@ -286,11 +160,7 @@
     files_with_prefix = [("prefix/path", "text", "foo")]
     files = ["one", "two", "one_hl", "foo"]
 
-<<<<<<< HEAD
     build.create_info_files_json_v1(testing_metadata, info_dir, testing_workdir, files,
-=======
-    build.create_info_files_json_v1(test_metadata, info_dir, testing_workdir, files,
->>>>>>> 837fbc83
                                     files_with_prefix)
     files_json_path = os.path.join(info_dir, "paths.json")
     expected_output = {
