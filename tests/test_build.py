--- conflicted
+++ resolved
@@ -79,7 +79,6 @@
     assert 'One or more of your package dependencies needs to be rebuilt' in caplog.text()
 
 
-<<<<<<< HEAD
 @pytest.mark.skipif(on_win, reason=("Windows binary prefix replacement (for pip exes)"
                                     " not length dependent"))
 def test_catch_openssl_legacy_short_prefix_error(caplog):
@@ -99,7 +98,8 @@
 
     api.build(metadata, config=config)
     assert "Falling back to legacy prefix" in caplog.text()
-=======
+
+
 def test_warn_on_old_conda_build(test_config, capfd):
     installed_version = "1.21.14"
 
@@ -131,11 +131,9 @@
     output, error = capfd.readouterr()
     assert "conda-build appears to be out of date. You have version " not in error
 
-
     # should not barf on empty lists of packages; just not show anything
     #     entries with beta will be filtered out, leaving an empty list
     build.warn_on_old_conda_build(installed_version=installed_version,
                                   available_packages=['1.0.0beta'])
     output, error = capfd.readouterr()
-    assert "conda-build appears to be out of date. You have version " not in error
->>>>>>> 47d580a4
+    assert "conda-build appears to be out of date. You have version " not in error