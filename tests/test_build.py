--- conflicted
+++ resolved
@@ -12,12 +12,8 @@
 
 from conda_build import build, api
 from conda_build.metadata import MetaData
-<<<<<<< HEAD
-from conda_build.utils import on_win
-=======
 from conda_build.utils import rm_rf, on_win
 from conda_build.conda_interface import LinkError, PaddingError, CondaError
->>>>>>> 65af5bcd
 
 from .utils import metadata_dir, put_bad_conda_on_path, get_noarch_python_meta
 
@@ -52,19 +48,6 @@
     m = MetaData(os.path.join(metadata_dir, 'source_git'), config=testing_config)
     ref_path = os.environ['PATH']
     build.build(m, testing_config.variant, index=testing_index)
-    assert os.environ['PATH'] == ref_path
-
-
-<<<<<<< HEAD
-@pytest.mark.skipif(on_win, reason=("Windows binary prefix replacement (for pip exes)"
-                                    " not length dependent"))
-def test_catch_openssl_legacy_short_prefix_error(testing_metadata, caplog):
-    testing_metadata.config = api.get_or_merge_config(testing_metadata.config, python='2.6')
-=======
-def test_build_preserves_PATH(testing_workdir, test_config):
-    m = MetaData(os.path.join(metadata_dir, 'source_git'), config=test_config)
-    ref_path = os.environ['PATH']
-    build.build(m, test_config)
     assert os.environ['PATH'] == ref_path
 
 
@@ -120,10 +103,8 @@
 @pytest.mark.serial
 @pytest.mark.skipif(on_win, reason=("Windows binary prefix replacement (for pip exes)"
                                     " not length dependent"))
-def test_catch_openssl_legacy_short_prefix_error(test_metadata, caplog):
-    config = api.Config(anaconda_upload=False, verbose=True, python="2.6")
-    test_metadata.config = api.get_or_merge_config(test_metadata.config, python='2.6')
->>>>>>> 65af5bcd
+def test_catch_openssl_legacy_short_prefix_error(testing_metadata, caplog):
+    testing_metadata.config = api.get_or_merge_config(testing_metadata.config, python='2.6')
     cmd = """
 import os
 
@@ -135,13 +116,8 @@
  """
     testing_metadata.meta['build']['script'] = 'python -c "{0}"'.format(cmd)
 
-<<<<<<< HEAD
     api.build(testing_metadata)
-    assert "Falling back to legacy prefix" in caplog.text()
-=======
-    api.build(test_metadata)
     assert "Falling back to legacy prefix" in caplog.text
->>>>>>> 65af5bcd
 
 
 def test_sanitize_channel():
@@ -217,7 +193,8 @@
     files_with_prefix = [("prefix/path", "text", "foo")]
     files = ["one", "two", "foo"]
 
-    build.create_info_files_json_v1(testing_metadata, info_dir, testing_workdir, files, files_with_prefix)
+    build.create_info_files_json_v1(testing_metadata, info_dir, testing_workdir, files,
+                                    files_with_prefix)
     files_json_path = os.path.join(info_dir, "paths.json")
     expected_output = {
         "paths": [{"file_mode": "text", "path_type": "hardlink", "_path": "foo",
@@ -252,7 +229,8 @@
     files_with_prefix = [("prefix/path", "text", "foo")]
     files = ["one", "two", "one_hl", "foo"]
 
-    build.create_info_files_json_v1(testing_metadata, info_dir, testing_workdir, files, files_with_prefix)
+    build.create_info_files_json_v1(testing_metadata, info_dir, testing_workdir, files,
+                                    files_with_prefix)
     files_json_path = os.path.join(info_dir, "paths.json")
     expected_output = {
         "paths": [{"file_mode": "text", "path_type": "hardlink", "_path": "foo",
