"""
This module tests the build API.  These are high-level integration tests.
"""

from collections import OrderedDict
import logging
import os
import subprocess
import sys
import json
import uuid

# for version
import conda
from conda_build.conda_interface import PY3, url_path

from binstar_client.commands import remove, show
from binstar_client.errors import NotFound
import pytest
import yaml
import tarfile

from conda_build import api, exceptions, __version__
from conda_build.build import VersionOrder
from conda_build.utils import (copy_into, on_win, check_call_env, convert_path_for_cygwin_or_msys2,
                               package_has_file)
from conda_build.os_utils.external import find_executable

from .utils import (metadata_dir, fail_dir, is_valid_dir, testing_workdir, test_config,
                    add_mangling, test_metadata)

# define a few commonly used recipes - use os.path.join(metadata_dir, recipe) elsewhere
empty_sections = os.path.join(metadata_dir, "empty_sections")


def represent_ordereddict(dumper, data):
    value = []

    for item_key, item_value in data.items():
        node_key = dumper.represent_data(item_key)
        node_value = dumper.represent_data(item_value)

        value.append((node_key, node_value))

    return yaml.nodes.MappingNode(u'tag:yaml.org,2002:map', value)


yaml.add_representer(OrderedDict, represent_ordereddict)


class AnacondaClientArgs(object):
    def __init__(self, specs, token=None, site=None, log_level=logging.INFO, force=False):
        from binstar_client.utils import parse_specs
        self.specs = [parse_specs(specs)]
        self.spec = self.specs[0]
        self.token = token
        self.site = site
        self.log_level = log_level
        self.force = force


def describe_root(cwd=None):
    if not cwd:
        cwd = os.path.abspath(os.path.join(os.path.dirname(__file__), ".."))
    tag = subprocess.check_output(["git", "describe", "--abbrev=0"], cwd=cwd).rstrip()
    if PY3:
        tag = tag.decode("utf-8")
    return tag


@pytest.fixture(params=[dirname for dirname in os.listdir(metadata_dir)
                        if is_valid_dir(metadata_dir, dirname)])
def recipe(request):
    return os.path.join(metadata_dir, request.param)


# This tests any of the folders in the test-recipes/metadata folder that don't start with _
def test_recipe_builds(recipe, test_config, testing_workdir):
    # These variables are defined solely for testing purposes,
    # so they can be checked within build scripts
    os.environ["CONDA_TEST_VAR"] = "conda_test"
    os.environ["CONDA_TEST_VAR_2"] = "conda_test_2"
    ok_to_test = api.build(recipe, config=test_config)
    if ok_to_test:
        api.test(recipe, config=test_config)


def test_token_upload(testing_workdir):
    folder_uuid = uuid.uuid4().hex
    # generated with conda_test_account user, command:
    #    anaconda auth --create --name CONDA_BUILD_UPLOAD_TEST --scopes 'api repos conda'
    args = AnacondaClientArgs(specs="conda_test_account/empty_sections_" + folder_uuid,
                              token="co-79de533f-926f-4e5e-a766-d393e33ae98f",
                              force=True)

    with pytest.raises(NotFound):
        show.main(args)

    metadata, _, _ = api.render(empty_sections)
    metadata.meta['package']['name'] = '_'.join([metadata.name(), folder_uuid])
    metadata.config.token = args.token

    # the folder with the test recipe to upload
    api.build(metadata)

    # make sure that the package is available (should raise if it doesn't)
    show.main(args)

    # clean up - we don't actually want this package to exist
    remove.main(args)

    # verify cleanup:
    with pytest.raises(NotFound):
        show.main(args)


@pytest.mark.parametrize("service_name", ["binstar", "anaconda"])
def test_no_anaconda_upload_condarc(service_name, testing_workdir, capfd):
    api.build(empty_sections, anaconda_upload=False)
    output, error = capfd.readouterr()
    assert "Automatic uploading is disabled" in output, error


def test_git_describe_info_on_branch(test_config):
    output = api.get_output_file_path(os.path.join(metadata_dir, "_git_describe_number_branch"))
    test_path = os.path.join(sys.prefix, "conda-bld", test_config.subdir,
                             "git_describe_number_branch-1.20.2-1_g82c6ba6.tar.bz2")
    assert test_path == output


def test_no_include_recipe_config_arg(test_metadata):
    """Two ways to not include recipe: build/include_recipe: False in meta.yaml; or this.
    Former is tested with specific recipe."""
    output_file = api.get_output_file_path(test_metadata)
    api.build(test_metadata)
    assert package_has_file(output_file, "info/recipe/meta.yaml")

    # make sure that it is not there when the command line flag is passed
    test_metadata.config.include_recipe = False
    test_metadata.meta['build_number'] = 2
    output_file = api.get_output_file_path(test_metadata)
    api.build(test_metadata)
    assert not package_has_file(output_file, "info/recipe/meta.yaml")


def test_no_include_recipe_meta_yaml(test_config):
    # first, make sure that the recipe is there by default.  This test copied from above, but copied
    # as a sanity check here.
    output_file = os.path.join(sys.prefix, "conda-bld", test_config.subdir,
                               "empty_sections-0.0-0.tar.bz2")
    api.build(empty_sections, anaconda_upload=False)
    assert package_has_file(output_file, "info/recipe/meta.yaml")

    output_file = os.path.join(sys.prefix, "conda-bld", test_config.subdir,
                               "no_include_recipe-0.0-0.tar.bz2")
    api.build(os.path.join(metadata_dir, '_no_include_recipe'), anaconda_upload=False)
    assert not package_has_file(output_file, "info/recipe/meta.yaml")


def test_early_abort(capfd):
    """There have been some problems with conda-build dropping out early.
    Make sure we aren't causing them"""
    api.build(os.path.join(metadata_dir, '_test_early_abort'), anaconda_upload=False)
    output, error = capfd.readouterr()
    assert "Hello World" in output


def test_output_build_path_git_source(testing_workdir, test_config):
    output = api.get_output_file_path(os.path.join(metadata_dir, "source_git_jinja2"),
                                      config=test_config)
    test_path = os.path.join(test_config.croot, test_config.subdir,
                     "conda-build-test-source-git-jinja2-1.20.2-py{}{}_0_g262d444.tar.bz2".format(
                                      sys.version_info.major, sys.version_info.minor))
    assert output == test_path


def test_build_with_no_activate_does_not_activate():
    api.build(os.path.join(metadata_dir, '_set_env_var_no_activate_build'), activate=False)

@pytest.mark.skipif(sys.platform == "win32",
                    reason="no binary prefix manipulation done on windows.")
def test_binary_has_prefix_files(testing_workdir, test_config):
    api.build(os.path.join(metadata_dir, '_binary_has_prefix_files'), config=test_config)


def test_relative_path_git_versioning(testing_workdir, test_config):
    # conda_build_test_recipe is a manual step.  Clone it at the same level as
    #    your conda-build source.
    cwd = os.path.abspath(os.path.join(os.path.dirname(__file__), '..', '..',
                                       'conda_build_test_recipe'))
    tag = describe_root(cwd)
    recipe = os.path.join(metadata_dir, "_source_git_jinja2_relative_path")
    output = api.get_output_file_path(recipe, config=test_config)
    assert tag in output


def test_relative_git_url_git_versioning(testing_workdir, test_config):
    cwd = os.path.abspath(os.path.join(os.path.dirname(__file__), '..', '..',
                                       'conda_build_test_recipe'))
    tag = describe_root(cwd)
    recipe = os.path.join(metadata_dir, "_source_git_jinja2_relative_git_url")
    output = api.get_output_file_path(recipe, config=test_config)
    assert tag in output


def test_dirty_variable_available_in_build_scripts(testing_workdir, test_config):
    recipe = os.path.join(metadata_dir, "_dirty_skip_section")
    test_config.dirty = True
    api.build(recipe, config=test_config)

    with pytest.raises(SystemExit):
        test_config.dirty = False
        api.build(recipe, config=test_config)


def dummy_executable(folder, exename):
    # empty prefix by default - extra bit at beginning of file
    if sys.platform == "win32":
        exename = exename + ".bat"
    dummyfile = os.path.join(folder, exename)
    if sys.platform == "win32":
        prefix = "@echo off\n"
    else:
        prefix = "#!/bin/bash\nexec 1>&2\n"
    with open(dummyfile, 'w') as f:
        f.write(prefix + """
    echo ******* You have reached the dummy {}. It is likely there is a bug in
    echo ******* conda that makes it not add the _build/bin directory onto the
    echo ******* PATH before running the source checkout tool
    exit -1
    """.format(exename))
    if sys.platform != "win32":
        import stat
        st = os.stat(dummyfile)
        os.chmod(dummyfile, st.st_mode | stat.S_IEXEC)
    return exename


def test_checkout_tool_as_dependency(testing_workdir, test_config):
    # temporarily necessary because we have custom rebuilt svn for longer prefix here
    test_config.channel_urls = ('conda_build_test', )
    # "hide" svn by putting a known bad one on PATH
    exename = dummy_executable(testing_workdir, "svn")
    old_path = os.environ["PATH"]
    os.environ["PATH"] = os.pathsep.join([testing_workdir, os.environ["PATH"]])
    FNULL = open(os.devnull, 'w')
    with pytest.raises(subprocess.CalledProcessError, message="Dummy svn was not executed"):
        check_call_env([exename, '--version'], stderr=FNULL)
    FNULL.close()
    env = dict(os.environ)
    env["PATH"] = os.pathsep.join([testing_workdir, env["PATH"]])
    api.build(os.path.join(metadata_dir, '_checkout_tool_as_dependency'), config=test_config)


platforms = ["64" if sys.maxsize > 2**32 else "32"]
if sys.platform == "win32":
    platforms = set(["32", ] + platforms)
    compilers = ["2.7", "3.4", "3.5"]
    msvc_vers = ['9.0', '10.0', '14.0']
else:
    msvc_vers = []
    compilers = [".".join([str(sys.version_info.major), str(sys.version_info.minor)])]


@pytest.mark.skipif(sys.platform != "win32", reason="MSVC only on windows")
@pytest.mark.parametrize("msvc_ver", msvc_vers)
def test_build_msvc_compiler(msvc_ver):
    # verify that the correct compiler is available
    cl_versions = {"9.0": 15,
                   "10.0": 16,
                   "11.0": 17,
                   "12.0": 18,
                   "14.0": 19}

    os.environ['CONDATEST_MSVC_VER'] = msvc_ver
    os.environ['CL_EXE_VERSION'] = str(cl_versions[msvc_ver])

    try:
        # Always build Python 2.7 - but set MSVC version manually via Jinja template
        api.build(os.path.join(metadata_dir, '_build_msvc_compiler'), python="2.7")
    except:
        raise
    finally:
        del os.environ['CONDATEST_MSVC_VER']
        del os.environ['CL_EXE_VERSION']


@pytest.mark.parametrize("platform", platforms)
@pytest.mark.parametrize("target_compiler", compilers)
def test_cmake_generator(platform, target_compiler, testing_workdir, test_config):
    test_config.python = target_compiler
    api.build(os.path.join(metadata_dir, '_cmake_generator'), config=test_config)


@pytest.mark.skipif(sys.platform == "win32",
                    reason="No windows symlinks")
def test_symlink_fail(testing_workdir, test_config, capfd):
    with pytest.raises(SystemExit):
        api.build(os.path.join(fail_dir, "symlinks"), config=test_config)
    output, error = capfd.readouterr()
    assert error.count("Error") == 6, "did not find appropriate count of Error in: " + error


def test_pip_in_meta_yaml_fail(testing_workdir, test_config):
    with pytest.raises(RuntimeError) as exc:
        api.build(os.path.join(fail_dir, "pip_reqs_fail_informatively"), config=test_config)
        assert "Received dictionary as spec." in str(exc)

@pytest.mark.skipif(sys.platform == "win32",
                    reason="Windows doesn't show this error")
def test_broken_conda_meta(testing_workdir, test_config):
    with pytest.raises(SystemExit) as exc:
        api.build(os.path.join(fail_dir, "conda-meta"), config=test_config)
        assert "Error: Untracked file(s) ('conda-meta/nope',)" in str(exc)


def test_recursive_fail(testing_workdir, test_config):
    with pytest.raises(RuntimeError) as exc:
        api.build(os.path.join(fail_dir, "recursive-build"), config=test_config)
        assert "recursive-build2" in exc


def test_jinja_typo(testing_workdir, test_config):
    with pytest.raises(SystemExit) as exc:
        api.build(os.path.join(fail_dir, "source_git_jinja2_oops"), config=test_config)
        assert "'GIT_DSECRIBE_TAG' is undefined" in exc


def test_skip_existing(testing_workdir, test_config, capfd):
    # build the recipe first
    api.build(empty_sections, config=test_config)
    api.build(empty_sections, config=test_config, skip_existing=True)
    output, error = capfd.readouterr()
    assert "is already built" in output

def test_skip_existing_url(test_metadata, testing_workdir, capfd):
    # make sure that it is built
    output_file = api.get_output_file_path(test_metadata)
    api.build(test_metadata)

    # Copy our package into some new folder
    platform = os.path.join(testing_workdir, test_metadata.config.subdir)
    copy_into(output_file, os.path.join(platform, os.path.basename(output_file)))

    # create the index so conda can find the file
    api.update_index(platform, config=test_metadata.config)

    test_metadata.config.skip_existing = True
    test_metadata.config.channel_urls = [url_path(testing_workdir)]
    api.build(test_metadata)

    output, error = capfd.readouterr()
    assert "is already built" in output
    assert url_path(test_metadata.config.croot) in output


def test_failed_tests_exit_build(testing_workdir, test_config):
    """https://github.com/conda/conda-build/issues/1112"""
    with pytest.raises(SystemExit) as exc:
        api.build(os.path.join(metadata_dir, "_test_failed_test_exits"), config=test_config)
        assert 'TESTS FAILED' in exc


def test_requirements_txt_for_run_reqs(testing_workdir, test_config):
    """
    If run reqs are blank, then conda-build looks for requirements.txt in the recipe folder.
    There has been a report of issue with unsatisfiable requirements at

    https://github.com/Anaconda-Platform/anaconda-server/issues/2565

    This test attempts to reproduce those conditions: a channel other than defaults with this
    requirements.txt
    """
    test_config.channel_urls = ('conda_build_test', )
    api.build(os.path.join(metadata_dir, "_requirements_txt_run_reqs"), config=test_config)


def test_compileall_compiles_all_good_files(testing_workdir, test_config):
    output_file = os.path.join(test_config.croot, test_config.subdir,
                               'test_compileall-1.0-py{0}{1}_0.tar.bz2'.format(
                                   sys.version_info.major, sys.version_info.minor))
    api.build(os.path.join(metadata_dir, "_compile-test"), config=test_config)
    good_files = ['f1.py', 'f3.py']
    bad_file = 'f2_bad.py'
    for f in good_files:
        assert package_has_file(output_file, f)
        # look for the compiled file also
        assert package_has_file(output_file, add_mangling(f))
    assert package_has_file(output_file, bad_file)
    assert not package_has_file(output_file, add_mangling(bad_file))


def test_render_setup_py_old_funcname(testing_workdir, test_config, caplog):
    logging.basicConfig(level=logging.INFO)
    api.build(os.path.join(metadata_dir, "_source_setuptools"), config=test_config)
    assert "Deprecation notice: the load_setuptools function has been renamed to " in caplog.text()


def test_debug_build_option(test_metadata, caplog, capfd):
    logging.basicConfig(level=logging.INFO)
    info_message = "Starting new HTTPS connection"
    debug_message = "GET /pkgs/free/noarch/repodata.json.bz2 HTTP/1.1"
    api.build(test_metadata)
    # this comes from an info message
    assert info_message not in caplog.text()
    # this comes from a debug message
    assert debug_message not in caplog.text()

    test_metadata.config.debug = True
    api.build(test_metadata)
    # this comes from an info message
    assert info_message in caplog.text()
    # this comes from a debug message
    assert debug_message in caplog.text()


@pytest.mark.skipif(not on_win, reason="only Windows is insane enough to have backslashes in paths")
def test_backslash_in_always_include_files_path(test_config):
    api.build(os.path.join(metadata_dir, '_backslash_in_include_files'))
    with pytest.raises(RuntimeError):
        api.build(os.path.join(fail_dir, 'backslash_in_include_files'))


def test_build_metadata_object(test_metadata):
    api.build(test_metadata)


@pytest.mark.skipif(on_win, reason="fortran compilers on win are hard.")
def test_numpy_setup_py_data(test_config):
    recipe_path = os.path.join(metadata_dir, '_numpy_setup_py_data')
    assert os.path.basename(api.get_output_file_path(recipe_path,
                            config=test_config, numpy="1.11")) == \
                            "load_setup_py_test-1.0a1-np111py{0}{1}_1.tar.bz2".format(
                                sys.version_info.major, sys.version_info.minor)


def test_relative_git_url_submodule_clone(testing_workdir):
    """
    A multi-part test encompassing the following checks:

    1. That git submodules identified with both relative and absolute URLs can be mirrored
       and cloned.

    2. That changes pushed to the original repository are updated in the mirror and finally
       reflected in the package version and filename via `GIT_DESCRIBE_TAG`.

    3. That `source.py` is using `check_call_env` and `check_output_env` and that those
       functions are using tools from the build env.
    """
    toplevel = os.path.join(testing_workdir, 'toplevel')
    os.mkdir(toplevel)
    relative_sub = os.path.join(testing_workdir, 'relative_sub')
    os.mkdir(relative_sub)
    absolute_sub = os.path.join(testing_workdir, 'absolute_sub')
    os.mkdir(absolute_sub)

    sys_git_env = os.environ.copy()
    sys_git_env['GIT_AUTHOR_NAME'] = 'conda-build'
    sys_git_env['GIT_AUTHOR_EMAIL'] = 'conda@conda-build.org'
    sys_git_env['GIT_COMMITTER_NAME'] = 'conda-build'
    sys_git_env['GIT_COMMITTER_EMAIL'] = 'conda@conda-build.org'

    # Find the git executable before putting our dummy one on PATH.
    git = find_executable('git')

    # Put the broken git on os.environ["PATH"]
    exename = dummy_executable(testing_workdir, 'git')
    old_path = os.environ["PATH"]
    os.environ["PATH"] = os.pathsep.join([testing_workdir, os.environ["PATH"]])
    # .. and ensure it gets run (and fails).
    FNULL = open(os.devnull, 'w')
    # Strangely ..
    #   stderr=FNULL suppresses the output from echo on OS X whereas
    #   stdout=FNULL suppresses the output from echo on Windows
    with pytest.raises(subprocess.CalledProcessError, message="Dummy git was not executed"):
        check_call_env([exename, '--version'], stdout=FNULL, stderr=FNULL)
    FNULL.close()

    for tag in range(2):
        os.chdir(absolute_sub)
        if tag == 0:
            subprocess.check_call([git, 'init'], env=sys_git_env)
        with open('absolute', 'w') as f:
            f.write(str(tag))
        subprocess.check_call([git, 'add', 'absolute'], env=sys_git_env)
        subprocess.check_call([git, 'commit', '-m', 'absolute{}'.format(tag)],
                                env=sys_git_env)

        os.chdir(relative_sub)
        if tag == 0:
            subprocess.check_call([git, 'init'], env=sys_git_env)
        with open('relative', 'w') as f:
            f.write(str(tag))
        subprocess.check_call([git, 'add', 'relative'], env=sys_git_env)
        subprocess.check_call([git, 'commit', '-m', 'relative{}'.format(tag)],
                                env=sys_git_env)

        os.chdir(toplevel)
        if tag == 0:
            subprocess.check_call([git, 'init'], env=sys_git_env)
        with open('toplevel', 'w') as f:
            f.write(str(tag))
        subprocess.check_call([git, 'add', 'toplevel'], env=sys_git_env)
        subprocess.check_call([git, 'commit', '-m', 'toplevel{}'.format(tag)],
                                env=sys_git_env)
        if tag == 0:
            subprocess.check_call([git, 'submodule', 'add',
                                    convert_path_for_cygwin_or_msys2(git, absolute_sub), 'absolute'],
                                    env=sys_git_env)
            subprocess.check_call([git, 'submodule', 'add', '../relative_sub', 'relative'],
                                    env=sys_git_env)
        else:
            # Once we use a more recent Git for Windows than 2.6.4 on Windows or m2-git we
            # can change this to `git submodule update --recursive`.
            subprocess.check_call([git, 'submodule', 'foreach', git, 'pull'], env=sys_git_env)
        subprocess.check_call([git, 'commit', '-am', 'added submodules@{}'.format(tag)],
                              env=sys_git_env)
        subprocess.check_call([git, 'tag', '-a', str(tag), '-m', 'tag {}'.format(tag)],
                                env=sys_git_env)

        # It is possible to use `Git for Windows` here too, though you *must* not use a different
        # (type of) git than the one used above to add the absolute submodule, because .gitmodules
        # stores the absolute path and that is not interchangeable between MSYS2 and native Win32.
        #
        # Also, git is set to False here because it needs to be rebuilt with the longer prefix. As
        # things stand, my _b_env folder for this test contains more than 80 characters.
        requirements = ('requirements', OrderedDict([
                        ('build',
                         ['git            # [False]',
                          'm2-git         # [win]',
                          'm2-filesystem  # [win]'])]))

        filename = os.path.join(testing_workdir, 'meta.yaml')
        data = OrderedDict([
            ('package', OrderedDict([
                ('name', 'relative_submodules'),
                ('version', '{{ GIT_DESCRIBE_TAG }}')])),
            ('source', OrderedDict([
                ('git_url', toplevel),
                ('git_tag', str(tag))])),
             requirements,
            ('build', OrderedDict([
                ('script',
                 ['git submodule --quiet foreach git log -n 1 --pretty=format:%%s > %PREFIX%\\summaries.txt  # [win]',    # NOQA
                  'git submodule --quiet foreach git log -n 1 --pretty=format:%s > $PREFIX/summaries.txt   # [not win]']) # NOQA
            ])),
            ('test', OrderedDict([
                ('commands',
                 ['echo absolute{}relative{} > %PREFIX%\\expected_summaries.txt        # [win]'.format(tag, tag),
                  'fc.exe /W %PREFIX%\\expected_summaries.txt %PREFIX%\\summaries.txt  # [win]',
                  'echo absolute{}relative{} > $PREFIX/expected_summaries.txt          # [not win]'.format(tag, tag),
                  'diff -wuN ${PREFIX}/expected_summaries.txt ${PREFIX}/summaries.txt  # [not win]']),
            ]))
        ])

        with open(filename, 'w') as outfile:
            outfile.write(yaml.dump(data, default_flow_style=False, width=999999999))
        # Reset the path because our broken, dummy `git` would cause `render_recipe`
        # to fail, while no `git` will cause the build_dependencies to be installed.
        os.environ["PATH"] = old_path
        # This will (after one spin round the loop) install and run 'git' with the
        # build env prepended to os.environ[]
        output = api.get_output_file_path(testing_workdir)
        assert ("relative_submodules-{}-0".format(tag) in output)
        api.build(testing_workdir)


def test_noarch(testing_workdir):
    filename = os.path.join(testing_workdir, 'meta.yaml')
    for noarch in (False, True):
        data = OrderedDict([
            ('package', OrderedDict([
                ('name', 'test'),
                ('version', '0.0.0')])),
            ('build', OrderedDict([
                 ('noarch', str(noarch))]))
            ])
        with open(filename, 'w') as outfile:
            outfile.write(yaml.dump(data, default_flow_style=False, width=999999999))
        output = api.get_output_file_path(testing_workdir)
        assert ("noarch" in output or not noarch)
        assert ("noarch" not in output or noarch)


def test_disable_pip(test_config):
    recipe_path = os.path.join(metadata_dir, '_disable_pip')
    metadata, _, _ = api.render(recipe_path, config=test_config)

    metadata.meta['build']['script'] = 'python -c "import pip"'
    with pytest.raises(SystemExit):
        api.build(metadata)

    metadata.meta['build']['script'] = 'python -c "import setuptools"'
    with pytest.raises(SystemExit):
        api.build(metadata)


@pytest.mark.skipif(not sys.platform.startswith('linux'), reason="rpath fixup only done on Linux so far.")
def test_rpath_linux(test_config):
    api.build(os.path.join(metadata_dir, "_rpath"), config=test_config)


def test_noarch_none_value(testing_workdir, test_config):
    recipe = os.path.join(metadata_dir, "_noarch_none")
    with pytest.raises(exceptions.CondaBuildException):
        api.build(recipe, config=test_config)


def test_noarch_foo_value():
    recipe = os.path.join(metadata_dir, "noarch_foo")
    fn = api.get_output_file_path(recipe)
    api.build(recipe)
    metadata = json.loads(package_has_file(fn, 'info/index.json').decode())
    assert 'noarch' in metadata
    assert metadata['noarch'] == "foo"


def test_about_json_content(test_metadata):
    api.build(test_metadata)
    fn = api.get_output_file_path(test_metadata)
    about = json.loads(package_has_file(fn, 'info/about.json').decode())
    assert 'conda_version' in about and about['conda_version'] == conda.__version__
    assert 'conda_build_version' in about and about['conda_build_version'] == __version__
    assert 'channels' in about and about['channels']
    try:
        assert 'env_vars' in about and about['env_vars']
    except AssertionError:
        # new versions of conda support this, so we should raise errors.
        if VersionOrder(conda.__version__) >= VersionOrder('4.2.10'):
            raise
        else:
            pass

    assert 'root_pkgs' in about and about['root_pkgs']


@pytest.mark.xfail(reason="Conda can not yet install `noarch: python` packages")
def test_noarch_python_with_tests():
    recipe = os.path.join(metadata_dir, "_noarch_python_with_tests")
    api.build(recipe)


def test_noarch_python():
    recipe = os.path.join(metadata_dir, "_noarch_python")
    fn = api.get_output_file_path(recipe)
    api.build(recipe)
    assert package_has_file(fn, 'info/files') is not ''
    noarch = json.loads(package_has_file(fn, 'info/noarch.json').decode())
    assert 'entry_points' in noarch
    assert 'type' in noarch


def test_skip_compile_pyc():
    recipe = os.path.join(metadata_dir, "skip_compile_pyc")
    fn = api.get_output_file_path(recipe)
    api.build(recipe)
    tf = tarfile.open(fn)
    pyc_count = 0
    for f in tf.getmembers():
        filename = os.path.basename(f.name)
        _, ext = os.path.splitext(filename)
        basename = filename.split('.', 1)[0]
        if basename == 'skip_compile_pyc':
            assert not ext == '.pyc', "a skip_compile_pyc .pyc was compiled: {}".format(filename)
        if ext == '.pyc':
            assert basename == 'compile_pyc', "an unexpected .pyc was compiled: {}".format(filename)
<<<<<<< HEAD
            pyc_count = pyc_count + 1
    assert pyc_count == 2, "there should be 2 .pyc files, instead there were {}".format(pyc_count)
=======
            pyc_count = pyc_count+1
    assert pyc_count == 2, "there should be 2 .pyc files, instead there were {}".format(pyc_count)


def test_fix_permissions():
    recipe = os.path.join(metadata_dir, "fix_permissions")
    fn = api.get_output_file_path(recipe)
    api.build(recipe)
    tf = tarfile.open(fn)
    for f in tf.getmembers():
        assert f.mode & 0o444 == 0o444, "tar member '{}' has invalid (read) mode".format(f.name)
>>>>>>> 3fb4722c
<|MERGE_RESOLUTION|>--- conflicted
+++ resolved
@@ -664,11 +664,7 @@
             assert not ext == '.pyc', "a skip_compile_pyc .pyc was compiled: {}".format(filename)
         if ext == '.pyc':
             assert basename == 'compile_pyc', "an unexpected .pyc was compiled: {}".format(filename)
-<<<<<<< HEAD
             pyc_count = pyc_count + 1
-    assert pyc_count == 2, "there should be 2 .pyc files, instead there were {}".format(pyc_count)
-=======
-            pyc_count = pyc_count+1
     assert pyc_count == 2, "there should be 2 .pyc files, instead there were {}".format(pyc_count)
 
 
@@ -678,5 +674,4 @@
     api.build(recipe)
     tf = tarfile.open(fn)
     for f in tf.getmembers():
-        assert f.mode & 0o444 == 0o444, "tar member '{}' has invalid (read) mode".format(f.name)
->>>>>>> 3fb4722c
+        assert f.mode & 0o444 == 0o444, "tar member '{}' has invalid (read) mode".format(f.name)