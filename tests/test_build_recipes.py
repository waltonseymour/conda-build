import os
import subprocess
import shutil
import sys
import tarfile
import tempfile

import pytest

from conda.compat import PY3, TemporaryDirectory
from conda.config import subdir
from conda.fetch import download

from conda_build.source import _guess_patch_strip_level, apply_patch
import conda_build.config as config

if PY3:
    import urllib.parse as urlparse
    import urllib.request as urllib
else:
    import urlparse
    import urllib

thisdir = os.path.dirname(os.path.realpath(__file__))
metadata_dir = os.path.join(thisdir, 'test-recipes', 'metadata')
fail_dir = os.path.join(thisdir, 'test-recipes', 'fail')


# Used for translating local paths into url (file://) paths
#   http://stackoverflow.com/a/14298190/1170370
def path2url(path):
    return urlparse.urljoin('file:', urllib.pathname2url(path))


def is_valid_dir(parent_dir, dirname):
    valid = os.path.isdir(os.path.join(parent_dir, dirname))
    valid &= not dirname.startswith("_")
    valid &= ('osx_is_app' != dirname or sys.platform == "darwin")
    return valid


def package_has_file(package_path, file_path):
    try:
        with tarfile.open(package_path) as t:
            try:
                t.getmember(file_path)
                return True
            except KeyError:
                return False
            except OSError as e:
                raise RuntimeError("Could not extract %s (%s)" % (package_path, e))
    except tarfile.ReadError:
        raise RuntimeError("Could not extract metadata from %s. "
                           "File probably corrupt." % package_path)


# def test_CONDA_BLD_PATH():
#     env = dict(os.environ)
#     cmd = 'conda build --no-anaconda-upload {}/source_git_jinja2'.format(metadata_dir)
#     with TemporaryDirectory() as tmp:
#         env["CONDA_BLD_PATH"] = tmp
#         subprocess.check_call(cmd.split(), env=env)
#         # trick is actually a second pass, to make sure that deletion/trash moving is working OK.
#         subprocess.check_call(cmd.split(), env=env)


# TODO: this does not currently take into account post-build versioning changes with __conda_? files
def test_output_build_path_git_source():
    cmd = 'conda build --output {}'.format(os.path.join(metadata_dir, "source_git_jinja2"))
    process = subprocess.Popen(cmd.split(),
                    stdout=subprocess.PIPE, stderr=subprocess.PIPE)
    output, error = process.communicate()
    test_path = os.path.join(sys.prefix, "conda-bld", subdir,
                        "conda-build-test-source-git-jinja2-1.8.1-py{}{}_0_gf3d51ae.tar.bz2".format(
                                      sys.version_info.major, sys.version_info.minor))
    if PY3:
        output = output.decode("UTF-8")
        error = error.decode("UTF-8")
    assert output.rstrip() == test_path, error


def test_build_with_no_activate_does_not_activate():
    cmd = ('conda build --no-anaconda-upload --no-activate '
           '{}/_set_env_var_no_activate_build').format(metadata_dir)
    subprocess.check_call(cmd.split(), cwd=metadata_dir)


@pytest.mark.skipif(sys.platform == "win32",
                    reason="no binary prefix manipulation done on windows.")
def test_binary_has_prefix_files():
    cmd = 'conda build --no-anaconda-upload {}/_binary_has_prefix_files'.format(metadata_dir)
    subprocess.check_call(cmd.split())


@pytest.mark.skipif(sys.platform == "win32",
                    reason="Windows permission errors w/ git when removing repo files on cleanup.")
def test_cached_source_not_interfere_with_versioning():
    """Test that work dir does not cache and cause inaccurate test target"""
    basedir = os.getcwd()
    try:
        with TemporaryDirectory() as tmp:
            os.chdir(tmp)
            subprocess.check_call(['git', 'clone',
                                   'https://github.com/conda/conda_build_test_recipe'])
            # build to make sure we have a work directory with source in it.
            #    We want to make sure that whatever version that is does not
            #    interfere with the test we run next.
            subprocess.check_call(['conda', 'build', '--no-test',
                                '--no-anaconda-upload',
                                'conda_build_test_recipe'])

            os.chdir('conda_build_test_recipe')
            subprocess.check_call(['git', 'checkout', '1.20.0'])
            os.chdir('..')

            # this should fail, because we have not built v1.0, so there should
            # be nothing to test.  If it succeeds, it means that it used the
            # cached master checkout for determining which version to test.
            cmd = 'conda build --output conda_build_test_recipe'
            output = subprocess.check_output(cmd.split())
            if PY3:
                output = output.decode("UTF-8")
            assert ("conda-build-test-source-git-jinja2-1.20.0" in output)
    except:
        raise
    finally:
        os.chdir(basedir)


def test_relative_path_git_versioning():
    tag = subprocess.check_output(["git", "describe", "--abbrev=0"]).rstrip()
    cmd = 'conda build --output {}'.format(os.path.join(metadata_dir,
                                                        "_source_git_jinja2_relative_path"))
    output = subprocess.check_output(cmd.split())
    assert tag in output


def test_relative_git_url_git_versioning():
    tag = subprocess.check_output(["git", "describe", "--abbrev=0"]).rstrip()
    cmd = 'conda build --output {}'.format(os.path.join(metadata_dir,
                                                        "_source_git_jinja2_relative_git_url"))
    output = subprocess.check_output(cmd.split())
    assert tag in output


def test_package_test():
    """Test calling conda build -t <package file> - rather than <recipe dir>"""
    filename = "jinja2-2.8-py{}{}_0.tar.bz2".format(sys.version_info.major, sys.version_info.minor)
    downloaded_file = os.path.join(sys.prefix, 'conda-bld', subdir, filename)
    if not os.path.isfile(downloaded_file):
        download('https://anaconda.org/conda-forge/jinja2/2.8/download/{}/{}'.format(subdir, filename),  # noqa
                 downloaded_file)
    subprocess.check_call(["conda", "build", "--test", downloaded_file])


@pytest.fixture(params=[dirname for dirname in os.listdir(metadata_dir)
                        if is_valid_dir(metadata_dir, dirname)])
def recipe(request):
    cwd = os.getcwd()
    os.chdir(metadata_dir)

    def fin():
        os.chdir(cwd)
    request.addfinalizer(fin)
    return os.path.join(metadata_dir, request.param)


def test_recipe_builds(recipe):
    env = dict(os.environ)
    # These variables are defined solely for testing purposes,
    # so they can be checked within build scripts
    env["CONDA_TEST_VAR"] = "conda_test"
    env["CONDA_TEST_VAR_2"] = "conda_test_2"

    cmd = 'conda build --no-anaconda-upload {}'.format(recipe)

    # allow the recipe to customize its build
    driver = os.path.join(recipe, '_driver.sh')
    if os.access(driver, os.X_OK):
        cmd = "{} {}".format(driver, cmd)
    subprocess.check_call(cmd.split(), env=env)


def test_dirty_variable_available_in_build_scripts():
    cmd = 'conda build --no-anaconda-upload --dirty {}'.format(os.path.join(metadata_dir,
                                                                    "_dirty_skip_section"))
    subprocess.check_call(cmd.split())
    with pytest.raises(subprocess.CalledProcessError):
        cmd = cmd.replace(" --dirty", "")
        subprocess.check_call(cmd.split())


def test_checkout_tool_as_dependency():
    # "hide" svn by putting a known bad one on PATH
    tmpdir = tempfile.mkdtemp()
    dummyfile = os.path.join(tmpdir, "svn")
    # empty prefix by default - extra bit at beginning of file
    prefix = ""
    if sys.platform != "win32":
        prefix = "#!/bin/bash\nexec 1>&2\n"
    with open(dummyfile, 'w') as f:
        f.write(prefix + """
echo
echo " ******* You've reached the dummy svn. It's likely there's a bug in conda  *******"
echo " ******* that makes it not add the _build/bin directory onto the PATH      *******"
echo " ******* before running the source checkout tool                           *******"
echo
exit -1
""")
    if sys.platform == "win32":
        os.rename(dummyfile, dummyfile + ".bat")
    else:
        import stat
        st = os.stat(dummyfile)
        os.chmod(dummyfile, st.st_mode | stat.S_IEXEC)
    env = dict(os.environ)
    env["PATH"] = os.pathsep.join([tmpdir, env["PATH"]])
    cmd = 'conda build --no-anaconda-upload {}/_checkout_tool_as_dependency'.format(metadata_dir)
    try:
        subprocess.check_call(cmd.split(), env=env)
    except subprocess.CalledProcessError:
        raise
    finally:
        shutil.rmtree(tmpdir)


platforms = ["64" if sys.maxsize > 2**32 else "32"]
if sys.platform == "win32":
    platforms = set(["32", ] + platforms)
    compilers = ["2.7", "3.4", "3.5"]
    msvc_vers = ['9.0', '10.0', '14.0']
else:
    msvc_vers = []
    compilers = [".".join([str(sys.version_info.major), str(sys.version_info.minor)])]


@pytest.mark.skipif(sys.platform != "win32", reason="MSVC only on windows")
@pytest.mark.parametrize("msvc_ver", msvc_vers)
def test_build_msvc_compiler(msvc_ver):
    env = dict(os.environ)
    # verify that the correct compiler is available
    cl_versions = {"9.0": 15,
                   "10.0": 16,
                   "11.0": 17,
                   "12.0": 18,
                   "14.0": 19}

    env['CONDATEST_MSVC_VER'] = msvc_ver
    env['CL_EXE_VERSION'] = str(cl_versions[msvc_ver])

    # Always build Python 2.7 - but set MSVC version manually via Jinja template
    cmd = 'conda build {} --python=2.7 --no-anaconda-upload'.format(
        os.path.join(metadata_dir, '_build_msvc_compiler'))
    subprocess.check_call(cmd.split(), env=env)


@pytest.mark.parametrize("platform", platforms)
@pytest.mark.parametrize("target_compiler", compilers)
def test_cmake_generator(platform, target_compiler):
    # TODO: need a better way to specify compiler more directly on win
    cmd = 'conda build --no-anaconda-upload {}/_cmake_generator --python={}'.\
          format(metadata_dir, target_compiler)
    subprocess.check_call(cmd.split())


@pytest.mark.skipif(sys.platform == "win32",
                    reason="No windows symlinks")
def test_symlink_fail():
    cmd = 'conda build --no-anaconda-upload {}'.format(os.path.join(fail_dir, "symlinks"))
    process = subprocess.Popen(cmd.split(),
                    stdout=subprocess.PIPE, stderr=subprocess.PIPE)
    output, error = process.communicate()
    error = error.decode('utf-8')
    assert error.count("Error") == 6


@pytest.mark.skipif(sys.platform == "win32",
                    reason="Windows doesn't show this error")
def test_broken_conda_meta():
    cmd = 'conda build --no-anaconda-upload {}'.format(os.path.join(fail_dir, "conda-meta"))
    process = subprocess.Popen(cmd.split(),
                    stdout=subprocess.PIPE, stderr=subprocess.PIPE)
    output, error = process.communicate()
    error = error.decode('utf-8')
    assert "Error: Untracked file(s) ('conda-meta/nope',)" in error


def test_recursive_fail():
    cmd = 'conda build --no-anaconda-upload {}'.format(os.path.join(fail_dir, "recursive-build"))
    process = subprocess.Popen(cmd.split(),
                    stdout=subprocess.PIPE, stderr=subprocess.PIPE)
    output, error = process.communicate()
    error = error.decode('utf-8')
    assert "recursive-build2" in error


def test_jinja_typo():
    cmd = 'conda build --no-anaconda-upload {}'.format(os.path.join(fail_dir,
                                                                    "source_git_jinja2_oops"))
    process = subprocess.Popen(cmd.split(),
                    stdout=subprocess.PIPE, stderr=subprocess.PIPE)
    output, error = process.communicate()
    error = error.decode('utf-8')
    assert "'GIT_DSECRIBE_TAG' is undefined" in error


def test_skip_existing():
    # build the recipe first
    cmd = 'conda build --no-anaconda-upload {}'.format(os.path.join(metadata_dir, "build_number"))
    subprocess.check_call(cmd.split())
    cmd = 'conda build --no-anaconda-upload --skip-existing {}'.format(os.path.join(metadata_dir,
                                                                                    "build_number"))
    process = subprocess.Popen(cmd.split(),
                    stdout=subprocess.PIPE, stderr=subprocess.PIPE)
    output, error = process.communicate()
    output = output.decode('utf-8')
    error = error.decode('utf-8')
    assert "is already built" in output, error


# def test_skip_existing_anaconda_org():
#     """This test may give false errors, because multiple tests running in parallel (on different
#     platforms) will all use the same central anaconda.org account.  Thus, this test is only
#     reliable if it is being run by one person on one machine at a time."""
#     # generated with conda_test_account user, command:
#     #    anaconda auth --create --name CONDA_BUILD_UPLOAD_TEST --scopes 'api repos conda'
#     token = "co-79de533f-926f-4e5e-a766-d393e33ae98f"
#     cmd = 'conda build --token {} {}'.format(token, os.path.join(metadata_dir, "empty_sections"))
#     subprocess.check_call(cmd.split())

#     try:
#         # ensure that we skip with the package in the anaconda.org channel
#         cmd = ('conda build --no-anaconda-upload --override-channels '
#                '-c conda_test_account --skip-existing {}'
#                 .format(os.path.join(metadata_dir, "empty_sections")))
#         process = subprocess.Popen(cmd.split(),
#                         stdout=subprocess.PIPE, stderr=subprocess.PIPE)
#         output, error = process.communicate()
#         output = output.decode('utf-8')
#         error = error.decode('utf-8')
#     except:
#         raise
#     finally:
#         # clean up: remove the package
#         cmd = 'anaconda --token {} remove --force conda_test_account/empty_sections'\
#             .format(token)
#         subprocess.check_call(cmd.split())

#     assert "is already built" in output, error
#     assert "conda_test_account" in output, error


def test_skip_existing_url():
    # make sure that it is built
    cmd = 'conda build --no-anaconda-upload {}'.format(os.path.join(metadata_dir, "empty_sections"))
    subprocess.check_call(cmd.split())

    output_file = os.path.join(config.croot, subdir, "empty_sections-0.0-0.tar.bz2")

    with TemporaryDirectory() as tmp:
        platform = os.path.join(tmp, subdir)
        os.makedirs(platform)
        shutil.copy2(output_file, os.path.join(platform, os.path.basename(output_file)))

        # create the index so conda can find the file
        subprocess.check_call(["conda", "index"], cwd=platform)

        channel_url = path2url(tmp)
        cmd = ('conda build --override-channels --skip-existing '
               '--no-anaconda-upload -c {} {}'.format(channel_url,
                                                      os.path.join(metadata_dir, "empty_sections")))
        process = subprocess.Popen(cmd.split(),
                        stdout=subprocess.PIPE, stderr=subprocess.PIPE)
        output, error = process.communicate()
        output = output.decode('utf-8')
        error = error.decode('utf-8')

        assert "is already built" in output, (output + error)
        assert channel_url in output, (output + error)


def test_token_upload():
    # generated with conda_test_account user, command:
    #    anaconda auth --create --name CONDA_BUILD_UPLOAD_TEST --scopes 'api repos conda'
    token = "co-79de533f-926f-4e5e-a766-d393e33ae98f"

    # clean up - we don't actually want this package to exist yet
    cmd = 'anaconda --token {} remove --force conda_test_account/empty_sections'.format(token)
    subprocess.check_call(cmd.split())

    show_package = "anaconda show conda_test_account/empty_sections"
    with pytest.raises(subprocess.CalledProcessError):
        subprocess.check_call(show_package.split())
    # the folder with the test recipe to upload
    cmd = 'conda build --token {} {}'.format(token, os.path.join(metadata_dir, "empty_sections"))
    subprocess.check_call(cmd.split())

    # make sure that the package is available (should raise CalledProcessError if it doesn't)
    subprocess.check_call(show_package.split())

    # clean up - we don't actually want this package to exist
    cmd = 'anaconda --token {} remove --force conda_test_account/empty_sections'.format(token)
    subprocess.check_call(cmd.split())

    # verify cleanup:
    with pytest.raises(subprocess.CalledProcessError):
        subprocess.check_call(show_package.split())


@pytest.mark.parametrize("service_name", ["binstar", "anaconda"])
def test_no_anaconda_upload_condarc(service_name):
    with TemporaryDirectory() as tmp:
        rcfile = os.path.join(tmp, ".condarc")
        with open(rcfile, 'w') as f:
            f.write("{}_upload: False\n".format(service_name))
        env = os.environ.copy()
        env["CONDARC"] = rcfile
        cmd = "conda build {}/empty_sections".format(metadata_dir)
        process = subprocess.Popen(cmd.split(),
                                   stdout=subprocess.PIPE,
                                   stderr=subprocess.PIPE,
                                   env=env)
        output, error = process.communicate()
        output = output.decode('utf-8')
        error = error.decode('utf-8')
        assert "Automatic uploading is disabled" in output, error


def test_patch_strip_level():
    patchfiles = set(('some/common/prefix/one.txt',
                      'some/common/prefix/two.txt',
                      'some/common/prefix/three.txt'))
    folders = ('some', 'common', 'prefix')
    files = ('one.txt', 'two.txt', 'three.txt')
    basedir = os.getcwd()
    with TemporaryDirectory() as tmp:
        os.chdir(tmp)
        os.makedirs(os.path.join(tmp, *folders))
        for file in files:
            with open(os.path.join(os.path.join(tmp, *folders), file), 'w') as f:
                f.write('hello\n')
        assert _guess_patch_strip_level(patchfiles, os.getcwd()) == 0
        os.chdir(folders[0])
        assert _guess_patch_strip_level(patchfiles, os.getcwd()) == 1
        os.chdir(folders[1])
        assert _guess_patch_strip_level(patchfiles, os.getcwd()) == 2
        os.chdir(folders[2])
        assert _guess_patch_strip_level(patchfiles, os.getcwd()) == 3
        os.chdir(basedir)


def test_patch():
    basedir = os.getcwd()
    with TemporaryDirectory() as tmp:
        os.chdir(tmp)
        with open(os.path.join(tmp, 'file-deletion.txt'), 'w') as f:
            f.write('hello\n')
        with open(os.path.join(tmp, 'file-modification.txt'), 'w') as f:
            f.write('hello\n')
        patchfile = os.path.join(tmp, 'patch')
        with open(patchfile, 'w') as f:
            f.write('diff file-deletion.txt file-deletion.txt\n')
            f.write('--- file-deletion.txt	2016-06-07 21:55:59.549798700 +0100\n')
            f.write('+++ file-deletion.txt	1970-01-01 01:00:00.000000000 +0100\n')
            f.write('@@ -1 +0,0 @@\n')
            f.write('-hello\n')
            f.write('diff file-creation.txt file-creation.txt\n')
            f.write('--- file-creation.txt	1970-01-01 01:00:00.000000000 +0100\n')
            f.write('+++ file-creation.txt	2016-06-07 21:55:59.549798700 +0100\n')
            f.write('@@ -0,0 +1 @@\n')
            f.write('+hello\n')
            f.write('diff file-modification.txt file-modification.txt.new\n')
            f.write('--- file-modification.txt	2016-06-08 18:23:08.384136600 +0100\n')
            f.write('+++ file-modification.txt.new	2016-06-08 18:23:37.565136200 +0100\n')
            f.write('@@ -1 +1 @@\n')
            f.write('-hello\n')
            f.write('+43770\n')
            f.close()
            apply_patch(tmp, patchfile)
            assert not os.path.exists(os.path.join(tmp, 'file-deletion.txt'))
            assert os.path.exists(os.path.join(tmp, 'file-creation.txt'))
            assert os.path.exists(os.path.join(tmp, 'file-modification.txt'))
            with open('file-modification.txt', 'r') as modified:
                lines = modified.readlines()
                assert lines[0] == '43770\n'
        os.chdir(basedir)


def test_git_describe_info_on_branch():
    cmd = 'conda build --output {}'.format(os.path.join(metadata_dir,
                                                        "_git_describe_number_branch"))
    process = subprocess.Popen(cmd.split(),
                    stdout=subprocess.PIPE, stderr=subprocess.PIPE)
    output, error = process.communicate()
    test_path = os.path.join(sys.prefix, "conda-bld", subdir,
                        "git_describe_number_branch-1.20.2-1_g82c6ba6.tar.bz2")
    output = output.decode('utf-8').rstrip()
    error = error.decode('utf-8')
    assert test_path == output, error


def test_no_include_recipe_cmd_line_arg():
    """Two ways to not include recipe: build/include_recipe: False in meta.yaml; or this.
    Former is tested with specific recipe."""
    output_file = os.path.join(sys.prefix, "conda-bld", subdir,
                               "empty_sections-0.0-0.tar.bz2")

    # first, make sure that the recipe is there by default
    cmd = ('conda build --no-anaconda-upload '
           '{}/empty_sections').format(metadata_dir)
    subprocess.check_call(cmd.split(), cwd=metadata_dir)
    assert package_has_file(output_file, "info/recipe/meta.yaml")

    # make sure that it is not there when the command line flag is passed
    cmd = ('conda build --no-anaconda-upload --no-include-recipe '
           '{}/empty_sections').format(metadata_dir)
    subprocess.check_call(cmd.split(), cwd=metadata_dir)
    assert not package_has_file(output_file, "info/recipe/meta.yaml")


def test_no_include_recipe_meta_yaml():
    # first, make sure that the recipe is there by default.  This test copied from above, but copied
    # as a sanity check here.
    output_file = os.path.join(sys.prefix, "conda-bld", subdir,
                               "empty_sections-0.0-0.tar.bz2")

    cmd = ('conda build --no-anaconda-upload '
           '{}/empty_sections').format(metadata_dir)
    subprocess.check_call(cmd.split(), cwd=metadata_dir)
    assert package_has_file(output_file, "info/recipe/meta.yaml")

    output_file = os.path.join(sys.prefix, "conda-bld", subdir,
                               "no_include_recipe-0.0-0.tar.bz2")
    cmd = ('conda build --no-anaconda-upload '
           '{}/_no_include_recipe').format(metadata_dir)
    subprocess.check_call(cmd.split(), cwd=metadata_dir)
    assert not package_has_file(output_file, "info/recipe/meta.yaml")


def test_early_abort():
    """There have been some problems with conda-build dropping out early.
    Make sure we aren't causing them"""
    cmd = 'conda build {}'.format(os.path.join(metadata_dir,
                                               "_test_early_abort"))
    process = subprocess.Popen(cmd.split(),
                    stdout=subprocess.PIPE, stderr=subprocess.PIPE)
    output, error = process.communicate()
    output = output.decode('utf-8')
    error = error.decode('utf-8')
    assert "Hello World" in output, error


def test_failed_tests_exit_build():
    """https://github.com/conda/conda-build/issues/1112"""
    with pytest.raises(subprocess.CalledProcessError):
        cmd = 'conda build {}'.format(os.path.join(metadata_dir,
                                                "_test_failed_test_exits"))
        subprocess.check_call(cmd.split())


def test_requirements_txt_for_run_reqs():
    """
    If run reqs are blank, then conda-build looks for requirements.txt in the recipe folder.
    There has been a report of issue with unsatisfiable requirements at

    https://github.com/Anaconda-Platform/anaconda-server/issues/2565

    This test attempts to reproduce those conditions: a channel other than defaults with this
    requirements.txt
    """
    cmd = 'conda build --no-anaconda-upload -c conda-forge {}'.format(os.path.join(metadata_dir,
                                                                    "_requirements_txt_run_reqs"))
    subprocess.check_call(cmd.split())


def test_rendering_env_var():
    """
    This environment variable is provided for users to selectively change what they do
    during the rendering phase, regarding their recipe.  For example, only part of
    setup.py might be processed.
    """
    cmd = 'conda build --no-anaconda-upload {}'.format(os.path.join(metadata_dir,
                                                        "_source_setuptools_env_var"))
    out = subprocess.check_output(cmd.split())
    if PY3:
        out = out.decode("UTF-8")
    assert "Rendering environment variable set OK" in out


<<<<<<< HEAD
def test_render_setup_py_old_funcname():
    cmd = 'conda build --no-anaconda-upload {}'.format(os.path.join(metadata_dir,
                                                        "_source_setuptools"))
    process = subprocess.Popen(cmd.split(),
                    stdout=subprocess.PIPE, stderr=subprocess.PIPE)
    output, error = process.communicate()
    output = output.decode('utf-8')
    error = error.decode('utf-8')
    assert "Deprecation notice: the load_setuptools function has been renamed to " in error
=======
def test_condarc_channel_available():
    with TemporaryDirectory() as tmp:
        rcfile = os.path.join(tmp, ".condarc")
        with open(rcfile, 'w') as f:
            f.write("channels:\n")
            f.write("  - conda-forge\n")
            f.write("  - defaults\n")
        env = os.environ.copy()
        env["CONDARC"] = rcfile
        cmd = "conda build {}/_condarc_channel".format(metadata_dir)
        subprocess.check_call(cmd.split(), env=env)
        # ensure that the test fails without the channel
        with open(rcfile, 'w') as f:
            f.write("channels:\n")
            f.write("  - defaults\n")
        with pytest.raises(subprocess.CalledProcessError):
            subprocess.check_call(cmd.split(), env=env)
>>>>>>> 82881ef9
<|MERGE_RESOLUTION|>--- conflicted
+++ resolved
@@ -587,7 +587,6 @@
     assert "Rendering environment variable set OK" in out
 
 
-<<<<<<< HEAD
 def test_render_setup_py_old_funcname():
     cmd = 'conda build --no-anaconda-upload {}'.format(os.path.join(metadata_dir,
                                                         "_source_setuptools"))
@@ -597,7 +596,8 @@
     output = output.decode('utf-8')
     error = error.decode('utf-8')
     assert "Deprecation notice: the load_setuptools function has been renamed to " in error
-=======
+
+
 def test_condarc_channel_available():
     with TemporaryDirectory() as tmp:
         rcfile = os.path.join(tmp, ".condarc")
@@ -614,5 +614,4 @@
             f.write("channels:\n")
             f.write("  - defaults\n")
         with pytest.raises(subprocess.CalledProcessError):
-            subprocess.check_call(cmd.split(), env=env)
->>>>>>> 82881ef9
+            subprocess.check_call(cmd.split(), env=env)