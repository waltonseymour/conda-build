--- conflicted
+++ resolved
@@ -7,24 +7,10 @@
 from conda.compat import PY3
 from conda.fetch import download
 from conda.config import subdir
-<<<<<<< HEAD
-from conda.fetch import download
+import pytest
+
 from conda_build.source import _guess_patch_strip_level, apply_patch
 
-thisdir = os.path.dirname(os.path.realpath(__file__))
-metadata_dir = os.path.join(thisdir, 'test-recipes', 'metadata')
-fail_dir = os.path.join(thisdir, 'test-recipes', 'fail')
-
-import pytest
-
-from conda_build.source import _guess_patch_strip_level, apply_patch
-
-=======
-import pytest
-
-from conda_build.source import _guess_patch_strip_level, apply_patch
-
->>>>>>> 75fe6bdb
 # noqa is because flake8 does not understand how testing_workdir works as a fixture
 from .utils import metadata_dir, is_valid_dir, fail_dir, testing_workdir  # noqa
 
