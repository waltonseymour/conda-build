--- conflicted
+++ resolved
@@ -642,17 +642,10 @@
             name=self.name(),
             version=self.version(),
             build=self.build_id(),
-<<<<<<< HEAD
             build_number=self.build_number() if self.build_number() else 0,
-            platform=cc.platform,
-            arch=cc.arch_name,
-            subdir=cc.subdir,
-=======
-            build_number=self.build_number(),
             platform=platform,
             arch=arch_name,
             subdir=subdir,
->>>>>>> bf1b5b84
             depends=sorted(' '.join(ms.spec.split())
                              for ms in self.ms_depends()),
         )
