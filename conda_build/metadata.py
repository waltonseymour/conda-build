--- conflicted
+++ resolved
@@ -131,11 +131,7 @@
               'features', 'track_features', 'preserve_egg_dir',
               'no_link', 'binary_relocation', 'script', 'noarch',
               'has_prefix_files', 'binary_has_prefix_files',
-<<<<<<< HEAD
-              'detect_binary_files_with_prefix'],
-=======
-              'rpaths'],
->>>>>>> 1d91a44a
+              'detect_binary_files_with_prefix', 'rpaths'],
     'requirements': ['build', 'run', 'conflicts'],
     'app': ['entry', 'icon', 'summary', 'type', 'cli_opts',
             'own_environment'],
