from __future__ import absolute_import, division, print_function

import copy
import logging
import os
from os.path import isfile, join
import re
import sys

from .conda_interface import iteritems, PY3, text_type
from .conda_interface import memoized, md5_file
from .conda_interface import non_x86_linux_machines
from .conda_interface import MatchSpec
from .conda_interface import specs_from_url
from .conda_interface import envs_dirs

from conda_build import exceptions, filt
from conda_build.features import feature_list
from conda_build.config import Config, get_or_merge_config
from conda_build.utils import (ensure_list, find_recipe, expand_globs, get_installed_packages,
                               HashableDict, trim_empty_keys)
from conda_build.license_family import ensure_valid_license_family

try:
    import yaml

    # try to import C loader
    try:
        from yaml import CBaseLoader as BaseLoader
    except ImportError:
        from yaml import BaseLoader
except ImportError:
    sys.exit('Error: could not import yaml (required to read meta.yaml '
             'files of conda recipes)')

on_win = (sys.platform == 'win32')

# arches that don't follow exact names in the subdir need to be mapped here
ARCH_MAP = {'32': 'x86',
            '64': 'x86_64'}


def ns_cfg(config):
    # Remember to update the docs of any of this changes
    plat = config.build_subdir
    d = dict(
        linux=plat.startswith('linux-'),
        linux32=bool(plat == 'linux-32'),
        linux64=bool(plat == 'linux-64'),
        arm=plat.startswith('linux-arm'),
        osx=plat.startswith('osx-'),
        unix=plat.startswith(('linux-', 'osx-')),
        win=plat.startswith('win-'),
        win32=bool(plat == 'win-32'),
        win64=bool(plat == 'win-64'),
        x86=plat.endswith(('-32', '-64')),
        x86_64=plat.endswith('-64'),
        os=os,
        environ=os.environ,
        nomkl=bool(int(os.environ.get('FEATURE_NOMKL', False)))
    )

    py = config.variant.get('python')
    if py:
        py = int("".join(py.split('.')[:2]))
        d.update(dict(py=py,
                      py3k=bool(30 <= py < 40),
                      py2k=bool(20 <= py < 30),
                      py26=bool(py == 26),
                      py27=bool(py == 27),
                      py33=bool(py == 33),
                      py34=bool(py == 34),
                      py35=bool(py == 35),
                      py36=bool(py == 36),))

    np = config.variant.get('numpy')
    if np:
        d['np'] = int("".join(np.split('.')[:2]))

    pl = config.variant.get('perl')
    if pl:
        d['pl'] = pl

    lua = config.variant.get('lua')
    if lua:
        d['lua'] = lua
        d['luajit'] = bool(lua[0] == "2")

    for machine in non_x86_linux_machines:
        d[machine] = bool(plat == 'linux-%s' % machine)

    for feature, value in feature_list:
        d[feature] = value
    d.update(os.environ)
    return d


# Selectors must be either:
# - at end of the line
# - embedded (anywhere) within a comment
#
# Notes:
# - [([^\[\]]+)\] means "find a pair of brackets containing any
#                 NON-bracket chars, and capture the contents"
# - (?(2).*)$ means "allow trailing characters iff group 2 (#.*) was found."
sel_pat = re.compile(r'(.+?)\s*(#.*)?\[([^\[\]]+)\](?(2).*)$')


def select_lines(data, namespace):
    lines = []

    for i, line in enumerate(data.splitlines()):
        line = line.rstrip()

        trailing_quote = ""
        if line and line[-1] in ("'", '"'):
            trailing_quote = line[-1]

        if line.lstrip().startswith('#'):
            # Don't bother with comment only lines
            continue
        m = sel_pat.match(line)
        if m:
            cond = m.group(3)
            try:
                # TODO: is there a way to do this without eval?  Eval allows arbitrary
                #    code execution.
                if eval(cond, namespace, {}):
                    lines.append(m.group(1) + trailing_quote)
            except:
                sys.exit('''\
Error: Invalid selector in meta.yaml line %d:
%s
''' % (i + 1, line))
                sys.exit(1)
            continue
        lines.append(line)
    return '\n'.join(lines) + '\n'


@memoized
def yamlize(data):
    try:
        return yaml.load(data, Loader=BaseLoader)
    except yaml.error.YAMLError as e:
        if '{{' in data:
            try:
                import jinja2
                jinja2  # Avoid pyflakes failure: 'jinja2' imported but unused
            except ImportError:
                raise exceptions.UnableToParseMissingJinja2(original=e)
        raise exceptions.UnableToParse(original=e)


def ensure_valid_fields(meta):
    try:
        pin_depends = meta['build']['pin_depends']
    except KeyError:
        pin_depends = ''
    if pin_depends not in ('', 'record', 'strict'):
        raise RuntimeError("build/pin_depends cannot be '%s'" % pin_depends)


def _merge_or_update_values(base, new, merge):
    for key, value in new.items():
        if hasattr(value, 'keys'):
            return _merge_or_update_values(base[key], value, merge)
        else:
            if merge:
                base[key] += value
            else:
                base[key] = value
    return base


def ensure_valid_noarch_value(meta):
    try:
        build_noarch = meta['build']['noarch']
    except KeyError:
        return
    if build_noarch.lower() == 'none':
        raise exceptions.CondaBuildException("Invalid value for noarch: %s" % build_noarch)


def parse(data, config, path=None):
    data = select_lines(data, ns_cfg(config))
    res = yamlize(data)
    # ensure the result is a dict
    if res is None:
        res = {}
    for field in FIELDS:
        if field not in res:
            continue
        # ensure that empty fields are dicts (otherwise selectors can cause invalid fields)
        if not res[field]:
            res[field] = {}
        if not isinstance(res[field], dict):
            raise RuntimeError("The %s field should be a dict, not %s in file %s." %
                               (field, res[field].__class__.__name__, path))

    ensure_valid_fields(res)
    ensure_valid_license_family(res)
    ensure_valid_noarch_value(res)
    return sanitize(res)


trues = {'y', 'on', 'true', 'yes'}
falses = {'n', 'no', 'false', 'off'}

default_structs = {
    'source/patches': list,
    'build/entry_points': list,
    'build/script': list,
    'build/script_env': list,
    'build/features': list,
    'build/track_features': list,
    'requirements/build': list,
    'requirements/host': list,
    'requirements/run': list,
    'requirements/conflicts': list,
    'test/requires': list,
    'test/files': list,
    'test/source_files': list,
    'test/commands': list,
    'test/imports': list,
    'package/version': text_type,
    'build/string': text_type,
    'build/pin_depends': text_type,
    'source/svn_rev': text_type,
    'source/git_tag': text_type,
    'source/git_branch': text_type,
    'source/md5': text_type,
    'source/git_rev': text_type,
    'source/path': text_type,
    'source/git_url': text_type,
    'build/osx_is_app': bool,
    'build/preserve_egg_dir': bool,
    'build/binary_relocation': bool,
    'build/noarch': text_type,
    'build/noarch_python': bool,
    'build/detect_binary_files_with_prefix': bool,
    'build/skip': bool,
    'build/skip_compile_pyc': list,
    'build/preferred_env': text_type,
    'build/preferred_env_executable_paths': list,
    'app/own_environment': bool
}


def sanitize(meta):
    """
    Sanitize the meta-data to remove aliases/handle deprecation

    """
    # make a copy to avoid side-effects
    meta = meta.copy()
    sanitize_funs = [('source', _git_clean), ]
    for section, func in sanitize_funs:
        if section in meta:
            meta[section] = func(meta[section])
    return meta


def _git_clean(source_meta):
    """
    Reduce the redundancy in git specification by removing git_tag and
    git_branch.

    If one is specified, copy to git_rev.

    If more than one field is used to specified, exit
    and complain.
    """

    git_rev_tags_old = ('git_branch', 'git_tag')
    git_rev = 'git_rev'

    git_rev_tags = (git_rev,) + git_rev_tags_old

    has_rev_tags = tuple(bool(source_meta.get(tag, text_type())) for
                          tag in git_rev_tags)
    if sum(has_rev_tags) > 1:
        msg = "Error: multiple git_revs:"
        msg += ', '.join("{}".format(key) for key, has in
                         zip(git_rev_tags, has_rev_tags) if has)
        sys.exit(msg)

    # make a copy of the input so we have no side-effects
    ret_meta = source_meta.copy()
    # loop over the old versions
    for key, has in zip(git_rev_tags[1:], has_rev_tags[1:]):
        # update if needed
        if has:
            ret_meta[git_rev_tags[0]] = ret_meta[key]
        # and remove
        ret_meta.pop(key, None)

    return ret_meta

# If you update this please update the example in
# conda-docs/docs/source/build.rst
FIELDS = {
    'package': ['name', 'version'],
    'source': ['fn', 'url', 'md5', 'sha1', 'sha256', 'path',
               'git_url', 'git_tag', 'git_branch', 'git_rev', 'git_depth',
               'hg_url', 'hg_tag',
               'svn_url', 'svn_rev', 'svn_ignore_externals',
               'patches'
               ],
    'build': ['number', 'string', 'entry_points', 'osx_is_app',
              'features', 'track_features', 'preserve_egg_dir',
              'no_link', 'binary_relocation', 'script', 'noarch', 'noarch_python',
              'has_prefix_files', 'binary_has_prefix_files', 'ignore_prefix_files',
              'detect_binary_files_with_prefix', 'skip_compile_pyc', 'rpaths',
              'script_env', 'always_include_files', 'skip', 'msvc_compiler',
              'pin_depends', 'include_recipe',  # pin_depends is experimental still
              'preferred_env', 'preferred_env_executable_paths',
              ],
    'requirements': ['build', 'host', 'run', 'conflicts'],
    'app': ['entry', 'icon', 'summary', 'type', 'cli_opts',
            'own_environment'],
    'test': ['requires', 'commands', 'files', 'imports', 'source_files'],
    'about': ['home', 'dev_url', 'doc_url', 'license_url',  # these are URLs
              'license', 'summary', 'description', 'license_family',  # text
              'license_file', 'readme',  # paths in source tree
              ],
}


def check_bad_chrs(s, field):
    bad_chrs = '=@#$%^&*:;"\'\\|<>?/ '
    if field in ('package/version', 'build/string'):
        bad_chrs += '-'
    if field != 'package/version':
        bad_chrs += '!'
    for c in bad_chrs:
        if c in s:
            sys.exit("Error: bad character '%s' in %s: %s" % (c, field, s))


def handle_config_version(ms, ver, dep_type='run'):
    """
    'ms' is an instance of MatchSpec, and 'ver' is the version from the
    configuration, e.g. for ms.name == 'python', ver = 26 or None,
    return a (sometimes new) MatchSpec object
    """
    if ms.strictness == 3:
        return ms

    if ms.strictness == 2:
        if ms.spec.split()[1] == 'x.x':
            if ver is None:
                raise RuntimeError("'%s' requires external setting" % ms.spec)
            # (no return here - proceeds below)
        else:  # regular version
            return ms

    # If we don't have a configured version, or we are dealing with a simple
    # numpy runtime dependency; just use "numpy"/the name of the package as
    # the specification. In practice this means that a recipe which just
    # defines numpy as a runtime dependency will match any version of numpy
    # at install time.
    if ver is None or (dep_type == 'run' and ms.strictness == 1 and
                       ms.name == 'numpy'):
        return MatchSpec(ms.name)

    ver = text_type(ver)
    if '.' not in ver:
        if ms.name == 'numpy':
            ver = '%s.%s' % (ver[0], ver[1:])
        else:
            ver = '.'.join(ver)
    return MatchSpec('%s %s*' % (ms.name, ver))


def build_string_from_metadata(metadata):
    if metadata.meta.get('build', {}).get('string'):
        build_str = metadata.get_value('build/string')
    else:
        res = []
        version_pat = re.compile(r'(?:==)?(\d+)\.(\d+)(?:[\.\*])?')
        for name, s in (('numpy', 'np'), ('python', 'py'),
                        ('perl', 'pl'), ('lua', 'lua'),
                        ('r', 'r'), ('r-base', 'r')):
            for ms in metadata.ms_depends('run'):
                if ms.name == name:
                    try:
                        v = ms.spec.split()[1]
                    except IndexError:
                        if name not in ['numpy']:
                            res.append(s)
                        break
                    # compound constraints and indeterminate specs can't isolate the right version.
                    if any(i in v for i in ',|>!<'):
                        continue
                    if name not in ['perl', 'lua', 'r', 'r-base']:
                        match = version_pat.match(v)
                        if match:
                            res.append(s + match.group(1) + match.group(2))
                    else:
                        res.append(s + v.strip('*'))
                    break

        features = ensure_list(metadata.get_value('build/features', []))
        if res:
            res.append('_')
        if features:
            res.extend(('_'.join(features), '_'))
        res.append('{0}'.format(metadata.build_number() if metadata.build_number() else 0))
        build_str = "".join(res)
    return build_str


# This really belongs in conda, and it is int conda.cli.common,
#   but we don't presently have an API there.
def _get_env_path(env_name_or_path):
    if not os.path.isdir(env_name_or_path):
        for envs_dir in list(envs_dirs) + [os.getcwd()]:
            path = os.path.join(envs_dir, env_name_or_path)
            if os.path.isdir(path):
                env_name_or_path = path
                break
    bootstrap_metadir = os.path.join(env_name_or_path, 'conda-meta')
    if not os.path.isdir(bootstrap_metadir):
        print("Bootstrap environment '%s' not found" % env_name_or_path)
        sys.exit(1)
    return env_name_or_path


def _get_dependencies_from_environment(env_name_or_path):
    path = _get_env_path(env_name_or_path)
    # construct build requirements that replicate the given bootstrap environment
    # and concatenate them to the build requirements from the recipe
    bootstrap_metadata = get_installed_packages(path)
    bootstrap_requirements = []
    for package, data in bootstrap_metadata.items():
        bootstrap_requirements.append("%s %s %s" % (package, data['version'], data['build']))
    return {'requirements': {'build': bootstrap_requirements}}


class MetaData(object):
    def __init__(self, path, config=None, variant=None):

        self.undefined_jinja_vars = []
        # decouple this config from whatever was fed in.  People must change config by
        #    accessing and changing this attribute.
        self.config = copy.deepcopy(get_or_merge_config(config, variant=variant))

        if isfile(path):
            self.meta_path = path
            self.path = os.path.dirname(path)
        else:
            self.meta_path = find_recipe(path)
            self.path = os.path.dirname(self.meta_path)
        self.requirements_path = join(self.path, 'requirements.txt')

        # Start with bare-minimum contents so we can call environ.get_dict() with impunity
        # We'll immediately replace these contents in parse_again()
        self.meta = parse("package:\n"
                          "  name: uninitialized",
                          path=self.meta_path,
                          config=self.config)

        # This is the 'first pass' parse of meta.yaml, so not all variables are defined yet
        # (e.g. GIT_FULL_HASH, etc. are undefined)
        # Therefore, undefined jinja variables are permitted here
        # In the second pass, we'll be more strict. See build.build()
        # Primarily for debugging.  Ensure that metadata is not altered after "finalizing"
        self.final = False
        self.parse_again(permit_undefined_jinja=True)
        self.config.disable_pip = self.disable_pip

    @property
    def disable_pip(self):
        return 'build' in self.meta and 'disable_pip' in self.meta['build']

    def _append_metadata_sections(self, sections_file_or_dict, merge):
        """Append to or replace subsections to meta.yaml

        This is used to alter input recipes, so that a given requirement or
        setting is applied without manually altering the input recipe. It is
        intended for vendors who want to extend existing recipes without
        necessarily removing information. pass merge=False to replace sections.
        """
        if hasattr(sections_file_or_dict, 'keys'):
            build_config = sections_file_or_dict
        else:
            with open(sections_file_or_dict) as configfile:
                build_config = parse(configfile.read(), config=self.config)
        _merge_or_update_values(self.meta, build_config, merge=merge)

    def parse_again(self, permit_undefined_jinja=False):
        """Redo parsing for key-value pairs that are not initialized in the
        first pass.

        config: a conda-build Config object.  If None, the config object passed at creation
                time is used.

        permit_undefined_jinja: If True, *any* use of undefined jinja variables will
                                evaluate to an emtpy string, without emitting an error.
        """
        assert not self.final, "modifying metadata after finalization"

        log = logging.getLogger(__name__)
        log.addFilter(filt)

        if isfile(self.requirements_path) and not self.get_value('requirements/run'):
            self.meta.setdefault('requirements', {})
            run_requirements = specs_from_url(self.requirements_path)
            self.meta['requirements']['run'] = run_requirements

        os.environ["CONDA_BUILD_STATE"] = "RENDER"
        append_sections_file = None
        clobber_sections_file = None
        try:
            # we sometimes create metadata from dictionaries, in which case we'll have no path
            if self.meta_path:
                self.meta = parse(self._get_contents(permit_undefined_jinja),
                                  config=self.config,
                                  path=self.meta_path)

                if (isfile(self.requirements_path) and
                        not self.meta['requirements']['run']):
                    self.meta.setdefault('requirements', {})
                    run_requirements = specs_from_url(self.requirements_path)
                    self.meta['requirements']['run'] = run_requirements

                append_sections_file = os.path.join(self.path, 'recipe_append.yaml')
                clobber_sections_file = os.path.join(self.path, 'recipe_clobber.yaml')

            append_sections_file = self.config.append_sections_file or append_sections_file
            if append_sections_file and not os.path.isfile(append_sections_file):
                log.debug('input append sections file did not exist: %s', append_sections_file)
                append_sections_file = None
            clobber_sections_file = self.config.clobber_sections_file or clobber_sections_file
            if clobber_sections_file and not os.path.isfile(clobber_sections_file):
                log.debug('input clobber sections file did not exist: %s', clobber_sections_file)
                clobber_sections_file = None

            if append_sections_file:
                self._append_metadata_sections(append_sections_file, merge=True)
            if clobber_sections_file:
                self._append_metadata_sections(clobber_sections_file, merge=False)
            if self.config.bootstrap:
                dependencies = _get_dependencies_from_environment(self.config.bootstrap)
                self._append_metadata_sections(dependencies, merge=True)
        except:
            raise
        finally:
            del os.environ["CONDA_BUILD_STATE"]
        self.validate_features()
<<<<<<< HEAD
        self.ensure_no_pip_requirements()

    def ensure_no_pip_requirements(self):
        keys = 'requirements/build', 'requirements/run', 'test/requires'
        for key in keys:
            if any(hasattr(item, 'keys') for item in self.get_value(key)):
                raise ValueError("Dictionaries are not supported as values in requirements sections"
                                 ".  Note that pip requirements as used in conda-env "
                                 "environment.yml files are not supported by conda-build.")
=======
        self.append_requirements()

    def append_requirements(self):
        """For dynamic determination of build or run reqs, based on configuration"""
        reqs = self.meta.get('requirements', {})
        run_reqs = reqs.get('run', [])
        build_reqs = reqs.get('build', [])
        if bool(self.get_value('build/osx_is_app', False)) and self.config.platform == 'osx':
            run_reqs.append('python.app')
        self.meta['requirements'] = reqs
>>>>>>> 65af5bcd

    def parse_until_resolved(self, config):
        """variant contains key-value mapping for additional functions and values
        for jinja2 variables"""
        # undefined_jinja_vars is refreshed by self.parse again
        undefined_jinja_vars = ()
        # always parse again at least once.
        self.parse_again(permit_undefined_jinja=True)

        while set(undefined_jinja_vars) != set(self.undefined_jinja_vars):
            undefined_jinja_vars = self.undefined_jinja_vars
            self.parse_again(permit_undefined_jinja=True)
        if undefined_jinja_vars:
            sys.exit("Undefined Jinja2 variables remain ({}).  Please enable "
                     "source downloading and try again.".format(self.undefined_jinja_vars))

        # always parse again at the end, too.
        self.parse_again(permit_undefined_jinja=False)

    @classmethod
    def fromstring(cls, metadata, config=None, variant=None):
        m = super(MetaData, cls).__new__(cls)
        if not config:
            config = Config()
        m.meta = parse(metadata, config=config, path='', variant=variant)
        m.config = config
        m.parse_again(permit_undefined_jinja=True)
        return m

    @classmethod
    def fromdict(cls, metadata, config=None, variant=None):
        """
        Create a MetaData object from metadata dict directly.
        """
        m = super(MetaData, cls).__new__(cls)
        m.path = ''
        m.meta_path = ''
        m.requirements_path = ''
        m.meta = sanitize(metadata)

        if not config:
            config = Config(variant=variant)

        m.config = config
        m.undefined_jinja_vars = []
        m.final = False

        return m

    def get_section(self, section):
        return self.meta.get(section, {})

    def get_value(self, field, default=None, autotype=True):
        """
        Get a value from a meta.yaml.
        :param field: Field to return
        :param default: Default object to return if field doesn't exist
        :param autotype: If True, return the default type of field if one exists.
        False will return the default object.
        :return:
        """
        section, key = field.split('/')

        # get correct default
        if autotype and default is None and field in default_structs:
            default = default_structs[field]()

        value = self.get_section(section).get(key, default)

        # handle yaml 1.1 boolean values
        if isinstance(value, text_type):
            if value.lower() in trues:
                value = True
            elif value.lower() in falses:
                value = False

        return value

    def check_fields(self):
        for section, submeta in iteritems(self.meta):
            # anything goes in the extra section
            if section == 'extra':
                continue
            if section not in FIELDS:
                raise ValueError("unknown section: %s" % section)
            for key in submeta:
                if key not in FIELDS[section]:
                    raise ValueError("in section %r: unknown key %r" %
                             (section, key))
        return True

    def name(self):
        res = self.get_value('package/name')
        if not res:
            sys.exit('Error: package/name missing in: %r' % self.meta_path)
        res = text_type(res)
        if res != res.lower():
            sys.exit('Error: package/name must be lowercase, got: %r' % res)
        check_bad_chrs(res, 'package/name')
        return res

    def version(self):
        res = str(self.get_value('package/version'))
        if res is None:
            sys.exit("Error: package/version missing in: %r" % self.meta_path)
        check_bad_chrs(res, 'package/version')
        assert self.undefined_jinja_vars or not res.startswith('.'), "Fully-rendered version can't\
        start with leading period -  got %s" % res
        return res

    def build_number(self):
        number = self.get_value('build/number')
        # build number can come back as None if no setting (or jinja intermediate)
        try:
            build_int = int(number)
        except (ValueError, TypeError):
            build_int = ""
        return build_int

    def ms_depends(self, typ='run'):
        res = []
        names = ('python', 'numpy', 'perl', 'lua')
        name_ver_list = [(name, self.config.variant[name])
                         for name in names
                         if self.config.variant.get(name)]
        if self.config.variant.get('r_base'):
            # r is kept for legacy installations, r-base deprecates it.
            name_ver_list.extend([('r', self.config.variant['r_base']),
                                  ('r-base', self.config.variant['r_base']),
                                  ])
        for spec in self.get_value('requirements/' + typ, []):
            try:
                ms = MatchSpec(spec)
            except AssertionError:
                raise RuntimeError("Invalid package specification: %r" % spec)
            except AttributeError:
                raise RuntimeError("Received dictionary as spec.  Note that pip requirements are "
                                   "not supported in conda-build meta.yaml.")
            if ms.name == self.name():
                raise RuntimeError("%s cannot depend on itself" % self.name())
            for name, ver in name_ver_list:
                if ms.name == name:
                    if self.get_value('build/noarch_python') or self.get_value('build/noarch'):
                        continue
                    ms = handle_config_version(ms, ver, typ)

            for c in '=!@#$%^&*:;"\'\\|<>?/':
                if c in ms.name:
                    sys.exit("Error: bad character '%s' in package name "
                             "dependency '%s'" % (c, ms.name))
                parts = spec.split()
                if len(parts) >= 2:
                    if parts[1] in {'>', '>=', '=', '==', '!=', '<', '<='}:
                        msg = ("Error: bad character '%s' in package version "
                               "dependency '%s'" % (parts[1], ms.name))
                        if len(parts) >= 3:
                            msg += "\nPerhaps you meant '%s %s%s'" % (ms.name,
                                parts[1], parts[2])
                        sys.exit(msg)
            res.append(ms)
        return res

    def _get_hash_dictionary(self):
        sections = ['source', 'requirements', 'build']
        # make a copy of values, so that no sorting occurs in place
        composite = HashableDict({section: copy.deepcopy(self.get_section(section))
                                  for section in sections})
        # remove the build number from the hash, so that we can bump it without changing the hash
        if 'number' in composite['build']:
            del composite['build']['number']
        # remove the build string, so that hashes don't affect themselves
        if 'string' in composite['build']:
            del composite['build']['string']
        if not composite['build']:
            del composite['build']
        for key in 'build', 'run':
            if key in composite['requirements'] and not composite['requirements'].get(key):
                del composite['requirements'][key]
        trim_empty_keys(composite)
        return composite

    def _hash_dependencies(self):
        """With arbitrary pinning, we can't depend on the build string as done in
        build_string_from_metadata - there's just too much info.  Instead, we keep that as-is, to
        not be disruptive, but we add this extra hash, which is just a way of distinguishing files
        on disk.  The actual determination of dependencies is done in the repository metadata."""
        # save only the first HASH_LENGTH characters - should be more than enough, since these only
        #    need to be unique within one version
        # plus one is for the h - zero pad on the front, trim to match HASH_LENGTH
        hash_ = 'h{hash_:0{length}d}'.format(length=self.config.hash_length,
                                hash_=abs(hash(self._get_hash_dictionary())))[
                                    :self.config.hash_length + 1]
        return hash_

    def build_id(self):
        out = self.get_value('build/string')
        if out:
            check_bad_chrs(out, 'build/string')
        else:
            out = build_string_from_metadata(self)
        if not re.findall('h[0-9]{%s}' % self.config.hash_length, out):
            ret = out.rsplit('_', 1)
            try:
                int(ret[0])
                out = self._hash_dependencies() + '_' + str(ret[0])
            except ValueError:
                out = ret[0] + self._hash_dependencies()
            if len(ret) > 1:
                out = '_'.join([out] + ret[1:])
        else:
            out = re.sub('h[0-9]{%s}' % self.config.hash_length, self._hash_dependencies(), out)
        return out

    def dist(self):
        return '%s-%s-%s' % (self.name(), self.version(), self.build_id())

    def pkg_fn(self):
        return "%s.tar.bz2" % self.dist()

    def is_app(self):
        return bool(self.get_value('app/entry'))

    def app_meta(self):
        d = {'type': 'app'}
        if self.get_value('app/icon'):
            d['icon'] = '%s.png' % md5_file(join(
                self.path, self.get_value('app/icon')))

        for field, key in [('app/entry', 'app_entry'),
                           ('app/type', 'app_type'),
                           ('app/cli_opts', 'app_cli_opts'),
                           ('app/summary', 'summary'),
                           ('app/own_environment', 'app_own_environment')]:
            value = self.get_value(field)
            if value:
                d[key] = value
        return d

    def info_index(self):
        arch = self.config.host_arch or self.config.arch
        d = dict(
            name=self.name(),
            version=self.version(),
            build=self.build_id(),
            build_number=self.build_number() if self.build_number() else 0,
            platform=self.config.platform,
            arch=ARCH_MAP.get(arch, arch),
            subdir=self.config.host_subdir,
            depends=sorted(' '.join(ms.spec.split())
                             for ms in self.ms_depends()),
        )
        for key in ('license', 'license_family'):
            value = self.get_value('about/' + key)
            if value:
                d[key] = value

        build_noarch = self.get_value('build/noarch')
        if self.get_value('build/features'):
            d['features'] = ' '.join(self.get_value('build/features'))
        if self.get_value('build/track_features'):
            d['track_features'] = ' '.join(self.get_value('build/track_features'))
        if self.get_value('build/noarch_python') or build_noarch:
            d['platform'] = d['arch'] = None
            d['subdir'] = 'noarch'
            if build_noarch:
                d['noarch'] = build_noarch
        if self.is_app():
            d.update(self.app_meta())
        return d

    def has_prefix_files(self):
        ret = ensure_list(self.get_value('build/has_prefix_files', []))
        if not isinstance(ret, list):
            raise RuntimeError('build/has_prefix_files should be a list of paths')
        if sys.platform == 'win32':
            if any('\\' in i for i in ret):
                raise RuntimeError("build/has_prefix_files paths must use / "
                                   "as the path delimiter on Windows")
        return expand_globs(ret, self.config.build_prefix)

    def ignore_prefix_files(self):
        ret = self.get_value('build/ignore_prefix_files', False)
        if type(ret) not in (list, bool):
            raise RuntimeError('build/ignore_prefix_files should be boolean or a list of paths '
                               '(optionally globs)')
        if sys.platform == 'win32':
            if type(ret) is list and any('\\' in i for i in ret):
                raise RuntimeError("build/ignore_prefix_files paths must use / "
                                   "as the path delimiter on Windows")
        return expand_globs(ret, self.config.build_prefix) if type(ret) is list else ret

    def always_include_files(self):
        files = ensure_list(self.get_value('build/always_include_files', []))
        if any('\\' in i for i in files):
            raise RuntimeError("build/always_include_files paths must use / "
                                "as the path delimiter on Windows")
        if on_win:
            files = [f.replace("/", "\\") for f in files]

        return expand_globs(files, self.config.build_prefix)

    def binary_relocation(self):
        ret = self.get_value('build/binary_relocation', True)
        if type(ret) not in (list, bool):
            raise RuntimeError('build/ignore_prefix_files should be boolean or a list of paths '
                               '(optionally globs)')
        if sys.platform == 'win32':
            if type(ret) is list and any('\\' in i for i in ret):
                raise RuntimeError("build/ignore_prefix_files paths must use / "
                                   "as the path delimiter on Windows")
        return expand_globs(ret, self.config.build_prefix) if type(ret) is list else ret

    def include_recipe(self):
        return self.get_value('build/include_recipe', True)

    def binary_has_prefix_files(self):
        ret = ensure_list(self.get_value('build/binary_has_prefix_files', []))
        if not isinstance(ret, list):
            raise RuntimeError('build/binary_has_prefix_files should be a list of paths')
        if sys.platform == 'win32':
            if any('\\' in i for i in ret):
                raise RuntimeError("build/binary_has_prefix_files paths must use / "
                                   "as the path delimiter on Windows")
        return expand_globs(ret, self.config.build_prefix)

    def skip(self):
        return self.get_value('build/skip', False)

    def _get_contents(self, permit_undefined_jinja):
        '''
        Get the contents of our [meta.yaml|conda.yaml] file.
        If jinja is installed, then the template.render function is called
        before standard conda macro processors.

        permit_undefined_jinja: If True, *any* use of undefined jinja variables will
                                evaluate to an emtpy string, without emitting an error.
        '''
        try:
            import jinja2
        except ImportError:
            print("There was an error importing jinja2.", file=sys.stderr)
            print("Please run `conda install jinja2` to enable jinja template support", file=sys.stderr)  # noqa
            with open(self.meta_path) as fd:
                return fd.read()

        from conda_build.jinja_context import context_processor, UndefinedNeverFail, FilteredLoader

        path, filename = os.path.split(self.meta_path)
        loaders = [  # search relative to '<conda_root>/Lib/site-packages/conda_build/templates'
                   jinja2.PackageLoader('conda_build'),
                   # search relative to RECIPE_DIR
                   jinja2.FileSystemLoader(path)
                   ]

        # search relative to current conda environment directory
        conda_env_path = os.environ.get('CONDA_DEFAULT_ENV')  # path to current conda environment
        if conda_env_path and os.path.isdir(conda_env_path):
            conda_env_path = os.path.abspath(conda_env_path)
            conda_env_path = conda_env_path.replace('\\', '/')  # need unix-style path
            env_loader = jinja2.FileSystemLoader(conda_env_path)
            loaders.append(jinja2.PrefixLoader({'$CONDA_DEFAULT_ENV': env_loader}))

        undefined_type = jinja2.StrictUndefined
        if permit_undefined_jinja:
            # The UndefinedNeverFail class keeps a global list of all undefined names
            # Clear any leftover names from the last parse.
            UndefinedNeverFail.all_undefined_names = []
            undefined_type = UndefinedNeverFail

        loader = FilteredLoader(jinja2.ChoiceLoader(loaders), config=self.config)
        env = jinja2.Environment(loader=loader, undefined=undefined_type)

        env.globals.update(ns_cfg(self.config))
        env.globals.update(context_processor(self, path, config=self.config,
                                             permit_undefined_jinja=permit_undefined_jinja))

        # Future goal here.  Not supporting jinja2 on replaced sections right now.

        # we write a temporary file, so that we can dynamically replace sections in the meta.yaml
        #     file on disk.  These replaced sections also need to have jinja2 filling in templates.
        # The really hard part here is that we need to operate on plain text, because we need to
        #     keep selectors and all that.

        try:
            template = env.get_or_select_template(filename)
            rendered = template.render(environment=env)

            if permit_undefined_jinja:
                self.undefined_jinja_vars = UndefinedNeverFail.all_undefined_names
            else:
                self.undefined_jinja_vars = []

        except jinja2.TemplateError as ex:
            if "'None' has not attribute" in str(ex):
                ex = "Failed to run jinja context function"
            sys.exit("Error: Failed to render jinja template in {}:\n{}"
                     .format(self.meta_path, str(ex)))
        return rendered

    def __unicode__(self):
        '''
        String representation of the MetaData.
        '''
        return text_type(self.__dict__)

    def __str__(self):
        if PY3:
            return self.__unicode__()
        else:
            return self.__unicode__().encode('utf-8')

    def __repr__(self):
        '''
        String representation of the MetaData.
        '''
        return self.__str__()

    @property
    def uses_setup_py_in_meta(self):
        with open(self.meta_path) as f:
            meta_text = f.read()
        return "load_setup_py_data" in meta_text or "load_setuptools" in meta_text

    @property
    def uses_regex_in_meta(self):
        with open(self.meta_path) as f:
            meta_text = f.read()
        return "load_file_regex" in meta_text

    @property
    def needs_source_for_render(self):
        return self.uses_vcs_in_meta or self.uses_setup_py_in_meta or self.uses_regex_in_meta

    @property
    def uses_jinja(self):
        if not self.meta_path:
            return False
        with open(self.meta_path) as f:
            metayaml = f.read()
            matches = re.findall(r"{{.*}}", metayaml)
        return len(matches) > 0

    @property
    def uses_vcs_in_meta(self):
        """returns name of vcs used if recipe contains metadata associated with version control systems.
        If this metadata is present, a download/copy will be forced in parse_or_try_download.
        """
        vcs_types = ["git", "svn", "hg"]
        # We would get here if we use Jinja2 templating, but specify source with path.
        with open(self.meta_path) as f:
            metayaml = f.read()
            for vcs in vcs_types:
                matches = re.findall(r"{}_[^\.\s\'\"]+".format(vcs.upper()), metayaml)
                if len(matches) > 0:
                    if vcs == "hg":
                        vcs = "mercurial"
                    return vcs
        return None

    @property
    def uses_vcs_in_build(self):
        build_script = "bld.bat" if on_win else "build.sh"
        build_script = os.path.join(os.path.dirname(self.meta_path), build_script)
        for recipe_file in (build_script, self.meta_path):
            if os.path.isfile(recipe_file):
                vcs_types = ["git", "svn", "hg"]
                with open(recipe_file) as f:
                    build_script = f.read()
                    for vcs in vcs_types:
                        # commands are assumed to have 3 parts:
                        #   1. the vcs command, optionally with an exe extension
                        #   2. a subcommand - for example, "clone"
                        #   3. a target url or other argument
                        matches = re.findall(r"{}(?:\.exe)?(?:\s+\w+\s+[\w\/\.:@]+)".format(vcs),
                                            build_script, flags=re.IGNORECASE)
                        if len(matches) > 0:
                            if vcs == "hg":
                                vcs = "mercurial"
                            return vcs
        return None

    def validate_features(self):
        if any('-' in feature for feature in ensure_list(self.get_value('build/features'))):
            raise ValueError("- is a disallowed character in features.  Please change this "
                             "character in your recipe.")<|MERGE_RESOLUTION|>--- conflicted
+++ resolved
@@ -549,7 +549,6 @@
         finally:
             del os.environ["CONDA_BUILD_STATE"]
         self.validate_features()
-<<<<<<< HEAD
         self.ensure_no_pip_requirements()
 
     def ensure_no_pip_requirements(self):
@@ -559,7 +558,6 @@
                 raise ValueError("Dictionaries are not supported as values in requirements sections"
                                  ".  Note that pip requirements as used in conda-env "
                                  "environment.yml files are not supported by conda-build.")
-=======
         self.append_requirements()
 
     def append_requirements(self):
@@ -570,7 +568,6 @@
         if bool(self.get_value('build/osx_is_app', False)) and self.config.platform == 'osx':
             run_reqs.append('python.app')
         self.meta['requirements'] = reqs
->>>>>>> 65af5bcd
 
     def parse_until_resolved(self, config):
         """variant contains key-value mapping for additional functions and values
