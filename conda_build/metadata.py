--- conflicted
+++ resolved
@@ -389,18 +389,14 @@
         if not self.meta_path:
             return
 
-<<<<<<< HEAD
-        self.meta = parse(self._get_contents(permit_undefined_jinja, config=config),
-                          config=config, path=self.meta_path)
-=======
         try:
             os.environ["CONDA_BUILD_RENDERING"] = "True"
-            self.meta = parse(self._get_contents(permit_undefined_jinja), path=self.meta_path)
+            self.meta = parse(self._get_contents(permit_undefined_jinja, config=config),
+                              config=config, path=self.meta_path)
         except:
             raise
         finally:
             del os.environ["CONDA_BUILD_RENDERING"]
->>>>>>> 3149091a
 
         if (isfile(self.requirements_path) and
                    not self.meta['requirements']['run']):
