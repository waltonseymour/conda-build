--- conflicted
+++ resolved
@@ -31,12 +31,9 @@
     import urllib
 
 
-<<<<<<< HEAD
 log = logging.getLogger(__file__)
-=======
 # Backwards compatibility import. Do not remove.
 from .conda_interface import rm_rf  # NOQA
->>>>>>> 0c0a1543
 
 # elsewhere, kept here for reduced duplication.  NOQA because it is not used in this file.
 if sys.platform == 'win32':
