from __future__ import absolute_import, division, print_function

import base64
from collections import defaultdict
import contextlib
import fnmatch
from glob import glob
import json
from locale import getpreferredencoding
import logging
import mmap
import operator
import os
from os.path import dirname, getmtime, getsize, isdir, join, isfile, abspath, islink
import re
import stat
import subprocess
import sys
import shutil
import tarfile
import tempfile
import time
import zipfile

from distutils.version import LooseVersion
import filelock

from conda import __version__ as conda_version
from .conda_interface import md5_file, unix_path_to_win, win_path_to_unix
from .conda_interface import PY3, iteritems
<<<<<<< HEAD
from .conda_interface import root_dir, pkgs_dirs
from .conda_interface import string_types, url_path, get_rc_urls
from .conda_interface import StringIO
from .conda_interface import VersionOrder
# NOQA because it is not used in this file.
from conda_build.conda_interface import rm_rf  # NOQA
import conda_build
=======
from .conda_interface import root_dir
from .conda_interface import string_types
from .conda_interface import pkgs_dirs
>>>>>>> 903e9c4e

from conda_build.os_utils import external

if PY3:
    import urllib.parse as urlparse
    import urllib.request as urllib
    # NOQA because it is not used in this file.
    from contextlib import ExitStack  # NOQA
    PermissionError = PermissionError
else:
    import urlparse
    import urllib
    # NOQA because it is not used in this file.
    from contextlib2 import ExitStack  # NOQA
    PermissionError = OSError


on_win = (sys.platform == 'win32')

codec = getpreferredencoding() or 'utf-8'
on_win = sys.platform == "win32"
root_script_dir = os.path.join(root_dir, 'Scripts' if on_win else 'bin')
mmap_MAP_PRIVATE = 0 if on_win else mmap.MAP_PRIVATE
mmap_PROT_READ = 0 if on_win else mmap.PROT_READ
mmap_PROT_WRITE = 0 if on_win else mmap.PROT_WRITE


PY_TMPL = """
# -*- coding: utf-8 -*-
import re
import sys

from %(module)s import %(import_name)s

if __name__ == '__main__':
    sys.argv[0] = re.sub(r'(-script\.pyw?|\.exe)?$', '', sys.argv[0])
    sys.exit(%(func)s())
"""


def get_recipe_abspath(recipe):
    """resolve recipe dir as absolute path.  If recipe is a tarball rather than a folder,
    extract it and return the extracted directory.

    Returns the absolute path, and a boolean flag that is true if a tarball has been extracted
    and needs cleanup.
    """
    # Don't use byte literals for paths in Python 2
    if not PY3:
        recipe = recipe.decode(getpreferredencoding() or 'utf-8')
    if isfile(recipe):
        if recipe.endswith(('.tar', '.tar.gz', '.tgz', '.tar.bz2')):
            recipe_dir = tempfile.mkdtemp()
            t = tarfile.open(recipe, 'r:*')
            t.extractall(path=recipe_dir)
            t.close()
            need_cleanup = True
        else:
            print("Ignoring non-recipe: %s" % recipe)
            return (None, None)
    else:
        recipe_dir = abspath(recipe)
        need_cleanup = False
    if not os.path.exists(recipe_dir):
        raise ValueError("Package or recipe at path {0} does not exist".format(recipe_dir))
    return recipe_dir, need_cleanup


@contextlib.contextmanager
def try_acquire_locks(locks, timeout):
    """Try to acquire all locks.  If any lock can't be immediately acquired, free all locks

    http://stackoverflow.com/questions/9814008/multiple-mutex-locking-strategies-and-why-libraries-dont-use-address-comparison
    """
    t = time.time()
    while (time.time() - t < timeout):
        for lock in locks:
            try:
                lock.acquire(timeout=0.1)
            except filelock.Timeout:
                for lock in locks:
                    lock.release()
                break
        break
    yield
    for lock in locks:
        if lock:
            lock.release()


# with each of these, we are copying less metadata.  This seems to be necessary
#   to cope with some shared filesystems with some virtual machine setups.
#  See https://github.com/conda/conda-build/issues/1426
def _copy_with_shell_fallback(src, dst):
    is_copied = False
    for func in (shutil.copy2, shutil.copy, shutil.copyfile):
        try:
            func(src, dst)
            is_copied = True
            break
        except (IOError, OSError, PermissionError):
            continue
    if not is_copied:
        try:
            subprocess.check_call('cp -a {} {}'.format(src, dst), shell=True,
                                  stderr=subprocess.PIPE, stdout=subprocess.PIPE)
        except subprocess.CalledProcessError as e:
            if not os.path.isfile(dst):
                raise OSError("Failed to copy {} to {}.  Error was: {}".format(src, dst, e))


def get_prefix_replacement_paths(src, dst):
    ssplit = src.split(os.path.sep)
    dsplit = dst.split(os.path.sep)
    while ssplit and ssplit[-1] == dsplit[-1]:
        del ssplit[-1]
        del dsplit[-1]
    return os.path.join(*ssplit), os.path.join(*dsplit)


def copy_into(src, dst, timeout=90, symlinks=False, lock=None, locking=True, clobber=False):
    """Copy all the files and directories in src to the directory dst"""
    log = get_logger(__name__)
    if symlinks and islink(src):
        try:
            os.makedirs(os.path.dirname(dst))
        except OSError:
            pass
        if os.path.lexists(dst):
            os.remove(dst)
        src_base, dst_base = get_prefix_replacement_paths(src, dst)
        src_target = os.readlink(src)
        src_replaced = src_target.replace(src_base, dst_base)
        os.symlink(src_replaced, dst)
        try:
            st = os.lstat(src)
            mode = stat.S_IMODE(st.st_mode)
            os.lchmod(dst, mode)
        except:
            pass  # lchmod not available
    elif isdir(src):
        merge_tree(src, dst, symlinks, timeout=timeout, lock=lock, locking=locking, clobber=clobber)

    else:
        if isdir(dst):
            dst_fn = os.path.join(dst, os.path.basename(src))
        else:
            dst_fn = dst

        if os.path.isabs(src):
            src_folder = os.path.dirname(src)
        else:
            if os.path.sep in dst_fn:
                src_folder = os.path.dirname(dst_fn)
                if not os.path.isdir(src_folder):
                    os.makedirs(src_folder)
            else:
                src_folder = os.getcwd()

        if os.path.islink(src) and not os.path.exists(os.path.realpath(src)):
            log.warn('path %s is a broken symlink - ignoring copy', src)
            return

        if not lock and locking:
            lock = get_lock(src_folder, timeout=timeout)
        locks = [lock] if locking else []
        with try_acquire_locks(locks, timeout):
            # if intermediate folders not not exist create them
            dst_folder = os.path.dirname(dst)
            if dst_folder and not os.path.exists(dst_folder):
                try:
                    os.makedirs(dst_folder)
                except OSError:
                    pass
            try:
                _copy_with_shell_fallback(src, dst_fn)
            except shutil.Error:
                log.debug("skipping %s - already exists in %s",
                            os.path.basename(src), dst)


# http://stackoverflow.com/a/22331852/1170370
def copytree(src, dst, symlinks=False, ignore=None, dry_run=False):
    if not os.path.exists(dst):
        os.makedirs(dst)
        shutil.copystat(src, dst)
    lst = os.listdir(src)
    if ignore:
        excl = ignore(src, lst)
        lst = [x for x in lst if x not in excl]

    # do not copy lock files
    if '.conda_lock' in lst:
        lst.remove('.conda_lock')

    dst_lst = [os.path.join(dst, item) for item in lst]

    if not dry_run:
        for idx, item in enumerate(lst):
            s = os.path.join(src, item)
            d = dst_lst[idx]
            if symlinks and os.path.islink(s):
                if os.path.lexists(d):
                    os.remove(d)
                os.symlink(os.readlink(s), d)
                try:
                    st = os.lstat(s)
                    mode = stat.S_IMODE(st.st_mode)
                    os.lchmod(d, mode)
                except:
                    pass  # lchmod not available
            elif os.path.isdir(s):
                copytree(s, d, symlinks, ignore)
            else:
                _copy_with_shell_fallback(s, d)

    return dst_lst


def merge_tree(src, dst, symlinks=False, timeout=90, lock=None, locking=True, clobber=False):
    """
    Merge src into dst recursively by copying all files from src into dst.
    Return a list of all files copied.

    Like copytree(src, dst), but raises an error if merging the two trees
    would overwrite any files.
    """
    dst = os.path.normpath(os.path.normcase(dst))
    src = os.path.normpath(os.path.normcase(src))
    assert not dst.startswith(src), ("Can't merge/copy source into subdirectory of itself.  "
                                     "Please create separate spaces for these things.")

    new_files = copytree(src, dst, symlinks=symlinks, dry_run=True)
    existing = [f for f in new_files if isfile(f)]

    if existing and not clobber:
        raise IOError("Can't merge {0} into {1}: file exists: "
                      "{2}".format(src, dst, existing[0]))

    locks = []
    if locking:
        if not lock:
            lock = get_lock(src, timeout=timeout)
        locks = [lock]
    with try_acquire_locks(locks, timeout):
        copytree(src, dst, symlinks=symlinks)


# purpose here is that we want *one* lock per location on disk.  It can be locked or unlocked
#    at any time, but the lock within this process should all be tied to the same tracking
#    mechanism.
_locations = {}
_lock_folders = (os.path.join(root_dir, 'locks'),
                 os.path.expanduser(os.path.join('~', '.conda_build_locks')))


def get_lock(folder, timeout=90):
    global _locations
    try:
        location = os.path.abspath(os.path.normpath(folder))
    except OSError:
        location = folder
    b_location = location
    if hasattr(b_location, 'encode'):
        b_location = b_location.encode()
    lock_filename = base64.urlsafe_b64encode(b_location)[:20]
    if hasattr(lock_filename, 'decode'):
        lock_filename = lock_filename.decode()
    for locks_dir in _lock_folders:
        try:
            if not os.path.isdir(locks_dir):
                os.makedirs(locks_dir)
            lock_file = os.path.join(locks_dir, lock_filename)
            if not os.path.isfile(lock_file):
                with open(lock_file, 'a') as f:
                    f.write(location)
            if location not in _locations:
                _locations[location] = filelock.FileLock(lock_file, timeout)
            break
        except (OSError, IOError):
            continue
    else:
        raise RuntimeError("Could not write locks folder to either system location ({0})"
                           "or user location ({1}).  Aborting.".format(*_lock_folders))
    return _locations[location]


def get_conda_operation_locks(config=None):
    locks = []
    # locks enabled by default
    if not config or config.locking:
        _pkgs_dirs = pkgs_dirs[:1]
        locked_folders = _pkgs_dirs + list(config.bldpkgs_dirs) if config else []
        for folder in locked_folders:
            if not os.path.isdir(folder):
                os.makedirs(folder)
            lock = get_lock(folder, timeout=config.timeout if config else 90)
            locks.append(lock)
        # lock used to generally indicate a conda operation occurring
        locks.append(get_lock('conda-operation', timeout=config.timeout if config else 90))
    return locks


def relative(f, d='lib'):
    assert not f.startswith('/'), f
    assert not d.startswith('/'), d
    d = d.strip('/').split('/')
    if d == ['.']:
        d = []
    f = dirname(f).split('/')
    if f == ['']:
        f = []
    while d and f and d[0] == f[0]:
        d.pop(0)
        f.pop(0)
    return '/'.join(((['..'] * len(f)) if f else ['.']) + d)


def tar_xf(tarball, dir_path, mode='r:*'):
    if tarball.lower().endswith('.tar.z'):
        uncompress = external.find_executable('uncompress')
        if not uncompress:
            uncompress = external.find_executable('gunzip')
        if not uncompress:
            sys.exit("""\
uncompress (or gunzip) is required to unarchive .z source files.
""")
        check_call_env([uncompress, '-f', tarball])
        tarball = tarball[:-2]
    if not PY3 and tarball.endswith('.tar.xz'):
        unxz = external.find_executable('unxz')
        if not unxz:
            sys.exit("""\
unxz is required to unarchive .xz source files.
""")

        check_call_env([unxz, '-f', '-k', tarball])
        tarball = tarball[:-3]
    t = tarfile.open(tarball, mode)
    if not PY3:
        t.extractall(path=dir_path.encode(codec))
    else:
        t.extractall(path=dir_path)
    t.close()


def unzip(zip_path, dir_path):
    z = zipfile.ZipFile(zip_path)
    for info in z.infolist():
        name = info.filename
        if name.endswith('/'):
            continue
        path = join(dir_path, *name.split('/'))
        dp = dirname(path)
        if not isdir(dp):
            os.makedirs(dp)
        with open(path, 'wb') as fo:
            fo.write(z.read(name))
        unix_attributes = info.external_attr >> 16
        if unix_attributes:
            os.chmod(path, unix_attributes)
    z.close()


def file_info(path):
    return {'size': getsize(path),
            'md5': md5_file(path),
            'mtime': getmtime(path)}

# Taken from toolz


def groupby(key, seq):
    """ Group a collection by a key function
    >>> names = ['Alice', 'Bob', 'Charlie', 'Dan', 'Edith', 'Frank']
    >>> groupby(len, names)  # doctest: +SKIP
    {3: ['Bob', 'Dan'], 5: ['Alice', 'Edith', 'Frank'], 7: ['Charlie']}
    >>> iseven = lambda x: x % 2 == 0
    >>> groupby(iseven, [1, 2, 3, 4, 5, 6, 7, 8])  # doctest: +SKIP
    {False: [1, 3, 5, 7], True: [2, 4, 6, 8]}
    Non-callable keys imply grouping on a member.
    >>> groupby('gender', [{'name': 'Alice', 'gender': 'F'},
    ...                    {'name': 'Bob', 'gender': 'M'},
    ...                    {'name': 'Charlie', 'gender': 'M'}]) # doctest:+SKIP
    {'F': [{'gender': 'F', 'name': 'Alice'}],
     'M': [{'gender': 'M', 'name': 'Bob'},
           {'gender': 'M', 'name': 'Charlie'}]}
    See Also:
        countby
    """
    if not callable(key):
        key = getter(key)
    d = defaultdict(lambda: [].append)
    for item in seq:
        d[key(item)](item)
    rv = {}
    for k, v in iteritems(d):
        rv[k] = v.__self__
    return rv


def getter(index):
    if isinstance(index, list):
        if len(index) == 1:
            index = index[0]
            return lambda x: (x[index],)
        elif index:
            return operator.itemgetter(*index)
        else:
            return lambda x: ()
    else:
        return operator.itemgetter(index)


def comma_join(items):
    """
    Like ', '.join(items) but with and

    Examples:

    >>> comma_join(['a'])
    'a'
    >>> comma_join(['a', 'b'])
    'a and b'
    >>> comma_join(['a', 'b', 'c])
    'a, b, and c'
    """
    return ' and '.join(items) if len(items) <= 2 else ', '.join(items[:-1]) + ', and ' + items[-1]


def safe_print_unicode(*args, **kwargs):
    """
    prints unicode strings to stdout using configurable `errors` handler for
    encoding errors

    :param args: unicode strings to print to stdout
    :param sep: separator (defaults to ' ')
    :param end: ending character (defaults to '\n')
    :param errors: error handler for encoding errors (defaults to 'replace')
    """
    sep = kwargs.pop('sep', u' ')
    end = kwargs.pop('end', u'\n')
    errors = kwargs.pop('errors', 'replace')
    if PY3:
        func = sys.stdout.buffer.write
    else:
        func = sys.stdout.write
    line = sep.join(args) + end
    encoding = sys.stdout.encoding or 'utf8'
    func(line.encode(encoding, errors))


def rec_glob(path, patterns):
    result = []
    for d_f in os.walk(path):
        # ignore the .git folder
        # if '.git' in d_f[0]:
        #     continue
        m = []
        for pattern in patterns:
            m.extend(fnmatch.filter(d_f[2], pattern))
        if m:
            result.extend([os.path.join(d_f[0], f) for f in m])
    return result


def convert_unix_path_to_win(path):
    if external.find_executable('cygpath'):
        cmd = "cygpath -w {0}".format(path)
        if PY3:
            path = subprocess.getoutput(cmd)
        else:
            path = subprocess.check_output(cmd.split()).rstrip().rstrip("\\")

    else:
        path = unix_path_to_win(path)
    return path


def convert_win_path_to_unix(path):
    if external.find_executable('cygpath'):
        cmd = "cygpath -u {0}".format(path)
        if PY3:
            path = subprocess.getoutput(cmd)
        else:
            path = subprocess.check_output(cmd.split()).rstrip().rstrip("\\")

    else:
        path = win_path_to_unix(path)
    return path


# Used for translating local paths into url (file://) paths
#   http://stackoverflow.com/a/14298190/1170370
def path2url(path):
    return urlparse.urljoin('file:', urllib.pathname2url(path))


def get_stdlib_dir(prefix, py_ver):
    if sys.platform == 'win32':
        lib_dir = os.path.join(prefix, 'Lib')
    else:
        lib_dir = os.path.join(prefix, 'lib', 'python{}'.format(py_ver))
    return lib_dir


def get_site_packages(prefix, py_ver):
    return os.path.join(get_stdlib_dir(prefix, py_ver), 'site-packages')


def get_build_folders(croot):
    # remember, glob is not a regex.
    return glob(os.path.join(croot, "*" + "[0-9]" * 10 + "*"))


def prepend_bin_path(env, prefix, prepend_prefix=False):
    # bin_dirname takes care of bin on *nix, Scripts on win
    env['PATH'] = join(prefix, bin_dirname) + os.pathsep + env['PATH']
    if sys.platform == "win32":
        env['PATH'] = join(prefix, "Library", "mingw-w64", "bin") + os.pathsep + \
                      join(prefix, "Library", "usr", "bin") + os.pathsep + os.pathsep + \
                      join(prefix, "Library", "bin") + os.pathsep + \
                      join(prefix, "Scripts") + os.pathsep + \
                      env['PATH']
        prepend_prefix = True  # windows has Python in the prefix.  Use it.
    if prepend_prefix:
        env['PATH'] = prefix + os.pathsep + env['PATH']
    return env


# not currently used.  Leaving in because it may be useful for when we do things
#   like load setup.py data, and we need the modules from some prefix other than
#   the root prefix, which is what conda-build runs from.
@contextlib.contextmanager
def sys_path_prepended(prefix):
    path_backup = sys.path[:]
    if on_win:
        sys.path.insert(1, os.path.join(prefix, 'lib', 'site-packages'))
    else:
        lib_dir = os.path.join(prefix, 'lib')
        python_dir = glob(os.path.join(lib_dir, 'python[0-9\.]*'))
        if python_dir:
            python_dir = python_dir[0]
            sys.path.insert(1, os.path.join(python_dir, 'site-packages'))
    try:
        yield
    finally:
        sys.path = path_backup


@contextlib.contextmanager
def path_prepended(prefix):
    old_path = os.environ['PATH']
    os.environ['PATH'] = prepend_bin_path(os.environ.copy(), prefix, True)['PATH']
    try:
        yield
    finally:
        os.environ['PATH'] = old_path


bin_dirname = 'Scripts' if sys.platform == 'win32' else 'bin'

entry_pat = re.compile('\s*([\w\-\.]+)\s*=\s*([\w.]+):([\w.]+)\s*$')


def iter_entry_points(items):
    for item in items:
        m = entry_pat.match(item)
        if m is None:
            sys.exit("Error cound not match entry point: %r" % item)
        yield m.groups()


def create_entry_point(path, module, func, config):
    import_name = func.split('.')[0]
    pyscript = PY_TMPL % {
        'module': module, 'func': func, 'import_name': import_name}
    if on_win:
        with open(path + '-script.py', 'w') as fo:
            if os.path.isfile(os.path.join(config.host_prefix, 'python_d.exe')):
                fo.write('#!python_d\n')
            fo.write(pyscript)
            copy_into(join(dirname(__file__), 'cli-{}.exe'.format(config.arch)),
                    path + '.exe', config.timeout)
    else:
        with open(path, 'w') as fo:
            if not config.noarch:
                fo.write('#!%s\n' % config.build_python)
            fo.write(pyscript)
        os.chmod(path, 0o775)


def create_entry_points(items, config):
    if not items:
        return
    bin_dir = join(config.host_prefix, bin_dirname)
    if not isdir(bin_dir):
        os.mkdir(bin_dir)
    for cmd, module, func in iter_entry_points(items):
        create_entry_point(join(bin_dir, cmd), module, func, config)


# Return all files in dir, and all its subdirectories, ending in pattern
def get_ext_files(start_path, pattern):
    for root, _, files in os.walk(start_path):
        for f in files:
            if f.endswith(pattern):
                yield os.path.join(root, f)


def _func_defaulting_env_to_os_environ(func, *popenargs, **kwargs):
    if 'env' not in kwargs:
        kwargs = kwargs.copy()
        env_copy = os.environ.copy()
        kwargs.update({'env': env_copy})
    kwargs['env'] = {str(key): str(value) for key, value in kwargs['env'].items()}
    _args = []
    if 'stdin' not in kwargs:
        kwargs['stdin'] = subprocess.PIPE
    for arg in popenargs:
        # arguments to subprocess need to be bytestrings
        if sys.version_info.major < 3 and hasattr(arg, 'encode'):
            arg = arg.encode(codec)
        elif sys.version_info.major >= 3 and hasattr(arg, 'decode'):
            arg = arg.decode(codec)
        _args.append(str(arg))
    return func(_args, **kwargs)


def check_call_env(popenargs, **kwargs):
    return _func_defaulting_env_to_os_environ(subprocess.check_call, *popenargs, **kwargs)


def check_output_env(popenargs, **kwargs):
    return _func_defaulting_env_to_os_environ(subprocess.check_output, *popenargs, **kwargs)\
        .rstrip()


_posix_exes_cache = {}


def convert_path_for_cygwin_or_msys2(exe, path):
    "If exe is a Cygwin or MSYS2 executable then filters it through `cygpath -u`"
    if sys.platform != 'win32':
        return path
    if exe not in _posix_exes_cache:
        with open(exe, "rb") as exe_file:
            exe_binary = exe_file.read()
            msys2_cygwin = re.findall(b'(cygwin1.dll|msys-2.0.dll)', exe_binary)
            _posix_exes_cache[exe] = True if msys2_cygwin else False
    if _posix_exes_cache[exe]:
        try:
            path = check_output_env(['cygpath', '-u',
                                     path]).splitlines()[0].decode(getpreferredencoding())
        except WindowsError:
            log = get_logger(__name__)
            log.debug('cygpath executable not found.  Passing native path.  This is OK for msys2.')
    return path


def print_skip_message(metadata):
    print("Skipped: {} defines build/skip for this "
          "configuration.".format(metadata.path))


def package_has_file(package_path, file_path):
    try:
        locks = get_conda_operation_locks()
        with try_acquire_locks(locks, timeout=90):
            with tarfile.open(package_path) as t:
                try:
                    # internal paths are always forward slashed on all platforms
                    file_path = file_path.replace('\\', '/')
                    text = t.extractfile(file_path).read()
                    return text
                except KeyError:
                    return False
                except OSError as e:
                    raise RuntimeError("Could not extract %s (%s)" % (package_path, e))
    except tarfile.ReadError:
        raise RuntimeError("Could not extract metadata from %s. "
                            "File probably corrupt." % package_path)


def ensure_list(arg):
    if (isinstance(arg, string_types) or not hasattr(arg, '__iter__')):
        if arg:
            arg = [arg]
        else:
            arg = []
    return arg


@contextlib.contextmanager
def tmp_chdir(dest):
    curdir = os.getcwd()
    try:
        os.chdir(dest)
        yield
    finally:
        os.chdir(curdir)


def expand_globs(path_list, root_dir):
    log = get_logger(__name__)
    files = []
    for path in path_list:
        if not os.path.isabs(path):
            path = os.path.join(root_dir, path)
        if os.path.islink(path):
            files.append(path.replace(root_dir + os.path.sep, ''))
        elif os.path.isdir(path):
            files.extend(os.path.join(root, f).replace(root_dir + os.path.sep, '')
                            for root, _, fs in os.walk(path) for f in fs)
        elif os.path.isfile(path):
            files.append(path.replace(root_dir + os.path.sep, ''))
        else:
            glob_files = [f.replace(root_dir + os.path.sep, '') for f in glob(path)]
            if not glob_files:
                log.error('invalid recipe path: {}'.format(path))
            files.extend(glob_files)
    return files


def find_recipe(path):
    """recurse through a folder, locating meta.yaml.  Raises error if more than one is found.

    Returns folder containing meta.yaml, to be built.

    If we have a base level meta.yaml and other supplemental ones, use that first"""
    if os.path.isfile(path) and os.path.basename(path) in ["meta.yaml", "conda.yaml"]:
        return os.path.dirname(path)
    results = rec_glob(path, ["meta.yaml", "conda.yaml"])
    if len(results) > 1:
        base_recipe = os.path.join(path, "meta.yaml")
        if base_recipe in results:
            results = [base_recipe]
        else:
            raise IOError("More than one meta.yaml files found in %s" % path)
    elif not results:
        raise IOError("No meta.yaml or conda.yaml files found in %s" % path)
    return results[0]


class LoggingContext(object):
    loggers = ['conda', 'binstar', 'install', 'conda.install', 'fetch', 'print', 'progress',
               'dotupdate', 'stdoutlog', 'requests']

    def __init__(self, level=logging.WARN, handler=None, close=True):
        self.level = level
        self.old_levels = {}
        self.handler = handler
        self.close = close

    def __enter__(self):
        for logger in LoggingContext.loggers:
            log = logging.getLogger(logger)
            self.old_levels[logger] = log.level
            log.setLevel(self.level if ('install' not in logger or
                                        self.level < logging.INFO) else self.level + 10)
        if self.handler:
            self.logger.addHandler(self.handler)

    def __exit__(self, et, ev, tb):
        for logger, level in self.old_levels.items():
            logging.getLogger(logger).setLevel(level)
        if self.handler:
            self.logger.removeHandler(self.handler)
        if self.handler and self.close:
            self.handler.close()
        # implicit return of None => don't swallow exceptions


def get_installed_packages(path):
    '''
    Scan all json files in 'path' and return a dictionary with their contents.
    Files are assumed to be in 'index.json' format.
    '''
    installed = dict()
    for filename in glob(os.path.join(path, 'conda-meta', '*.json')):
        with open(filename) as file:
            data = json.load(file)
            installed[data['name']] = data
    return installed


def _convert_lists_to_sets(_dict):
    for k, v in _dict.items():
        if hasattr(v, 'keys'):
            _dict[k] = HashableDict(_convert_lists_to_sets(v))
        elif hasattr(v, '__iter__') and not isinstance(v, string_types):
            _dict[k] = sorted(list(set(v)))
    return _dict


class HashableDict(dict):
    """use hashable frozen dictionaries for resources and resource types so that they can be in sets
    """
    def __init__(self, *args, **kwargs):
        super(HashableDict, self).__init__(*args, **kwargs)
        self = _convert_lists_to_sets(self)

    def __hash__(self):
        return hash(json.dumps(self, sort_keys=True))


# http://stackoverflow.com/a/10743550/1170370
@contextlib.contextmanager
def capture():
    import sys
    oldout, olderr = sys.stdout, sys.stderr
    try:
        out = [StringIO(), StringIO()]
        sys.stdout, sys.stderr = out
        yield out
    finally:
        sys.stdout, sys.stderr = oldout, olderr
        out[0] = out[0].getvalue()
        out[1] = out[1].getvalue()


# copied from conda; added in 4.3, not currently part of exported functionality
@contextlib.contextmanager
def env_var(name, value, callback=None):
    # NOTE: will likely want to call reset_context() when using this function, so pass
    #       it as callback
    name, value = str(name), str(value)
    saved_env_var = os.environ.get(name)
    try:
        os.environ[name] = value
        if callback:
            callback()
        yield
    finally:
        if saved_env_var:
            os.environ[name] = saved_env_var
        else:
            del os.environ[name]
        if callback:
            callback()


def collect_channels(config, is_host=False):
    urls = [url_path(config.croot)] + get_rc_urls() + ['local', ]
    if config.channel_urls:
        urls.extend(config.channel_urls)
    # defaults has a very limited set of repo urls.  Omit it from the URL list so
    #     that it doesn't fail.
    if config.is_cross and is_host:
        urls.remove('defaults')
        urls.remove('local')
    return urls


def trim_empty_keys(dict_):
    to_remove = set()
    for k, v in dict_.items():
        if hasattr(v, 'keys'):
            trim_empty_keys(v)
        if not v:
            to_remove.add(k)
    for k in to_remove:
        del dict_[k]


def conda_43():
    """Conda 4.3 broke compatibility in lots of new fun and exciting ways.  This function is for
    changing conda-build's behavior when conda 4.3 or higher is installed."""
    return LooseVersion(conda_version) >= LooseVersion('4.3')


def _increment(version):
    try:
        last_version = str(int(version) + 1)
    except ValueError:
        last_version = chr(ord(version) + 1)
    return last_version


def apply_pin_expressions(version, min_pin='x.x.x.x.x.x.x', max_pin='x'):
    pins = [len(p.split('.')) if p else None for p in (min_pin, max_pin)]
    parsed_version = VersionOrder(version).version[1:]
    nesting_position = None
    flat_list = []
    for idx, item in enumerate(parsed_version):
        if isinstance(item, list):
            nesting_position = idx
            flat_list.extend(item)
        else:
            flat_list.append(item)
    versions = ['', '']
    for p_idx, pin in enumerate(pins):
        if pin:
            for v_idx, v in enumerate(flat_list[:pin]):
                if p_idx == 1 and v_idx == pin - 1:
                    v = _increment(v)
                versions[p_idx] += str(v)
                if v_idx != nesting_position:
                    versions[p_idx] += '.'
            if versions[p_idx][-1] == '.':
                versions[p_idx] = versions[p_idx][:-1]
    if versions[0]:
        versions[0] = '>=' + versions[0]
    if versions[1]:
        versions[1] = '<' + versions[1]
    return ','.join([v for v in versions if v])


def filter_files(files_list, prefix, filter_patterns=('(.*[\\\\/])?\.git[\\\\/].*',
                                                      '(.*[\\\\/])?\.git$',
                                                      '(.*)?\.DS_Store.*',
                                                      '(.*)?\.gitignore',
                                                      'conda-meta.*',
                                                      '(.*)?\.gitmodules')):
    """Remove things like .git from the list of files to be copied"""
    for pattern in filter_patterns:
        r = re.compile(pattern)
        files_list = set(files_list) - set(filter(r.match, files_list))
    return [f.replace(prefix + os.path.sep, '') for f in files_list
            if not os.path.isdir(os.path.join(prefix, f)) or
            os.path.islink(os.path.join(prefix, f))]


# def rm_rf(path):
#     if on_win:
#         # native windows delete is potentially much faster
#         try:
#             if os.path.isfile(path):
#                 subprocess.check_call('del {}'.format(path), shell=True)
#             elif os.path.isdir(path):
#                 subprocess.check_call('rd /s /q {}'.format(path), shell=True)
#             else:
#                 pass
#         except subprocess.CalledProcessError:
#             return _rm_rf(path)
#     else:
#         return _rm_rf(path)

def get_logger(name, dedupe=True):
    log = logging.getLogger(name)
    if dedupe:
        dedupe_handler = logging.StreamHandler()
        dedupe_handler.addFilter(conda_build.filt)
        log.addHandler(dedupe_handler)

    return log


def _equivalent(base_value, value, path):
    equivalent = value == base_value
    if isinstance(value, string_types) and isinstance(base_value, string_types):
        if not os.path.isabs(base_value):
            base_value = os.path.abspath(os.path.normpath(os.path.join(path, base_value)))
        if not os.path.isabs(value):
            value = os.path.abspath(os.path.normpath(os.path.join(path, value)))
        equivalent |= base_value == value
    return equivalent


def merge_or_update_dict(base, new, path, merge, raise_on_clobber=False):
    log = get_logger(__name__)
    for key, value in new.items():
        base_value = base.get(key, value)
        if hasattr(value, 'keys'):
            base_value = merge_or_update_dict(base_value, value, path, merge,
                                              raise_on_clobber=raise_on_clobber)
            base[key] = base_value
        elif hasattr(value, '__iter__') and not isinstance(value, string_types):
            if merge:
                if base_value and base_value != value:
                    base_value.extend(value)
                try:
                    base[key] = list(set(base_value))
                except TypeError:
                    base[key] = base_value
            else:
                base[key] = value
        else:
            if (base_value and merge and not _equivalent(base_value, value, path) and
                    raise_on_clobber):
                log.debug('clobbering key {} (original value {}) with value {}'.format(key,
                                                                            base_value, value))
            base[key] = value
    return base


def prefix_files(prefix):
    '''
    Returns a set of all files in prefix.
    '''
    res = set()
    for root, dirs, files in os.walk(prefix):
        for fn in files:
            res.add(join(root, fn)[len(prefix) + 1:])
        for dn in dirs:
            path = join(root, dn)
            if islink(path):
                res.add(path[len(prefix) + 1:])
    res = set(expand_globs(res, prefix))
    return res


def mmap_mmap(fileno, length, tagname=None, flags=0, prot=mmap_PROT_READ | mmap_PROT_WRITE,
              access=None, offset=0):
    '''
    Hides the differences between mmap.mmap on Windows and Unix.
    Windows has `tagname`.
    Unix does not, but makes up for it with `flags` and `prot`.
    On both, the defaule value for `access` is determined from how the file
    was opened so must not be passed in at all to get this default behaviour
    '''
    if on_win:
        if access:
            return mmap.mmap(fileno, length, tagname=tagname, access=access, offset=offset)
        else:
            return mmap.mmap(fileno, length, tagname=tagname)
    else:
        if access:
            return mmap.mmap(fileno, length, flags=flags, prot=prot, access=access, offset=offset)
        else:
            return mmap.mmap(fileno, length, flags=flags, prot=prot)<|MERGE_RESOLUTION|>--- conflicted
+++ resolved
@@ -28,7 +28,6 @@
 from conda import __version__ as conda_version
 from .conda_interface import md5_file, unix_path_to_win, win_path_to_unix
 from .conda_interface import PY3, iteritems
-<<<<<<< HEAD
 from .conda_interface import root_dir, pkgs_dirs
 from .conda_interface import string_types, url_path, get_rc_urls
 from .conda_interface import StringIO
@@ -36,12 +35,6 @@
 # NOQA because it is not used in this file.
 from conda_build.conda_interface import rm_rf  # NOQA
 import conda_build
-=======
-from .conda_interface import root_dir
-from .conda_interface import string_types
-from .conda_interface import pkgs_dirs
->>>>>>> 903e9c4e
-
 from conda_build.os_utils import external
 
 if PY3:
