'''
Functions related to creating repodata index files.
'''

from __future__ import absolute_import, division, print_function

import bz2
<<<<<<< HEAD
from functools import partial
=======
>>>>>>> 903e9c4e
import json
import logging
import os
import sys
import tarfile
from os.path import isfile, join, getmtime

from conda_build.utils import file_info, get_lock, try_acquire_locks
from conda_build import utils, conda_interface
from .conda_interface import PY3, md5_file, url_path, CondaHTTPError, get_index

local_index_timestamp = 0
cached_index = None
local_subdir = ""
cached_channels = []


def read_index_tar(tar_path, config, lock):
    """ Returns the index.json dict inside the given package tarball. """
    locks = []
    if config.locking:
        locks = [lock]
    with try_acquire_locks(locks, config.timeout):
        with tarfile.open(tar_path) as t:
            try:
                return json.loads(t.extractfile('info/index.json').read().decode('utf-8'))
            except EOFError:
                raise RuntimeError("Could not extract %s. File probably corrupt."
                    % tar_path)
            except OSError as e:
                raise RuntimeError("Could not extract %s (%s)" % (tar_path, e))
            except tarfile.ReadError:
                raise RuntimeError("Could not extract metadata from %s. "
                                "File probably corrupt." % tar_path)


def write_repodata(repodata, dir_path, lock, config=None):
    """ Write updated repodata.json and repodata.json.bz2 """
    if not config:
        import conda_build.config
        config = conda_build.config.config
    locks = []
    if config.locking:
        locks = [lock]
    with try_acquire_locks(locks, config.timeout):
        data = json.dumps(repodata, indent=2, sort_keys=True)
        # strip trailing whitespace
        data = '\n'.join(line.rstrip() for line in data.splitlines())
        # make sure we have newline at the end
        if not data.endswith('\n'):
            data += '\n'
        with open(join(dir_path, 'repodata.json'), 'w') as fo:
            fo.write(data)
        with open(join(dir_path, 'repodata.json.bz2'), 'wb') as fo:
            fo.write(bz2.compress(data.encode('utf-8')))


def update_index(dir_path, config, force=False, check_md5=False, remove=True, lock=None,
                 could_be_mirror=True):
    """
    Update all index files in dir_path with changed packages.

    :param verbose: Should detailed status messages be output?
    :type verbose: bool
    :param force: Whether to re-index all packages (including those that
                  haven't changed) or not.
    :type force: bool
    :param check_md5: Whether to check MD5s instead of mtimes for determining
                      if a package changed.
    :type check_md5: bool
    """

    log = utils.get_logger(__name__)

    log.debug("updating index in: %s", dir_path)
    if not os.path.isdir(dir_path):
        os.makedirs(dir_path)

    index_path = join(dir_path, '.index.json')

    if not lock:
        lock = get_lock(dir_path)

    locks = []
    if config.locking:
        locks.append(lock)

    index = {}

    with try_acquire_locks(locks, config.timeout):
        if not force:
            try:
                mode_dict = {'mode': 'r', 'encoding': 'utf-8'} if PY3 else {'mode': 'rb'}
                with open(index_path, **mode_dict) as fi:
                    index = json.load(fi)
            except (IOError, ValueError):
                index = {}

        subdir = None

        files = set(fn for fn in os.listdir(dir_path) if fn.endswith('.tar.bz2'))
        for fn in files:
            path = join(dir_path, fn)
            if fn in index:
                if check_md5:
                    if index[fn]['md5'] == md5_file(path):
                        continue
                elif index[fn]['mtime'] == getmtime(path):
                    continue
            if config.verbose:
                print('updating:', fn)
            d = read_index_tar(path, config, lock=lock)
            d.update(file_info(path))
            index[fn] = d
            # there's only one subdir for a given folder, so only read these contents once
            if not subdir:
                subdir = d['subdir']

        for fn in files:
            index[fn]['sig'] = '.' if isfile(join(dir_path, fn + '.sig')) else None

        if remove:
            # remove files from the index which are not on disk
            for fn in set(index) - files:
                if config.verbose:
                    print("removing:", fn)
                del index[fn]

        # Deal with Python 2 and 3's different json module type reqs
        mode_dict = {'mode': 'w', 'encoding': 'utf-8'} if PY3 else {'mode': 'wb'}
        with open(index_path, **mode_dict) as fo:
            json.dump(index, fo, indent=2, sort_keys=True, default=str)

        # --- new repodata
        for fn in index:
            info = index[fn]
            for varname in 'arch', 'platform', 'mtime', 'ucs':
                try:
                    del info[varname]
                except KeyError:
                    pass

            if 'requires' in info and 'depends' not in info:
                info['depends'] = info['requires']

        repodata = {'packages': index, 'info': {}}
        write_repodata(repodata, dir_path, lock=lock, config=config)
        # subdir_index = CURRENT_INDEX.get(subdir, {})
        # subdir_index.update(index)


def ensure_valid_channel(local_folder, subdir, config):
    for folder in set((subdir, 'noarch')):
        path = os.path.join(local_folder, folder)
        if not os.path.isdir(path):
            os.makedirs(path)
        if not os.path.isfile(os.path.join(path, 'repodata.json')):
            update_index(path, config)


def get_build_index(config, subdir, clear_cache=False, omit_defaults=False):
    global local_index_timestamp
    global local_subdir
    global cached_index
    global cached_channels
    log = utils.get_logger(__name__)
    mtime = 0

    if config.output_folder:
        output_folder = config.output_folder
    else:
        output_folder = os.path.dirname(config.bldpkgs_dir)

    # check file modification time - this is the age of our index.
    index_file = os.path.join(output_folder, subdir, 'repodata.json')
    if os.path.isfile(index_file):
        mtime = os.path.getmtime(index_file)

    if (not os.path.isfile(index_file) or
            local_subdir != subdir or
            mtime > local_index_timestamp or
            cached_channels != config.channel_urls):
        log.debug("Building new index for subdir '{}' with channels {}, condarc channels "
                  "= {}".format(subdir, config.channel_urls, not omit_defaults))
        # priority: local by croot (can vary), then channels passed as args,
        #     then channels from config.
        if config.debug:
            log_context = partial(utils.LoggingContext, logging.DEBUG)
        elif config.verbose:
            log_context = partial(utils.LoggingContext, logging.INFO)
        else:
            log_context = partial(utils.LoggingContext, logging.CRITICAL + 1)

        urls = list(config.channel_urls)
        if os.path.isdir(output_folder):
            urls.insert(0, url_path(output_folder))
        ensure_valid_channel(output_folder, subdir, config)

        # silence output from conda about fetching index files
        with log_context():
            with utils.capture():
                # replace noarch with native subdir - this ends up building an index with both the
                #      native content and the noarch content.
                if subdir == 'noarch':
                    subdir = conda_interface.subdir
                try:
                    cached_index = get_index(channel_urls=urls,
                                    prepend=not omit_defaults,
                                    use_local=True,
                                    use_cache=False,
                                    platform=subdir)
                # HACK: defaults does not have the many subfolders we support.  Omit it and
                #          try again.
                except CondaHTTPError:
                    if 'defaults' in urls:
                        urls.remove('defaults')
                    cached_index = get_index(channel_urls=urls,
                                             prepend=omit_defaults,
                                             use_local=True,
                                             use_cache=False,
                                             platform=subdir)
        local_index_timestamp = mtime
        local_subdir = subdir
        cached_channels = config.channel_urls
    return cached_index, local_index_timestamp<|MERGE_RESOLUTION|>--- conflicted
+++ resolved
@@ -5,14 +5,10 @@
 from __future__ import absolute_import, division, print_function
 
 import bz2
-<<<<<<< HEAD
 from functools import partial
-=======
->>>>>>> 903e9c4e
 import json
 import logging
 import os
-import sys
 import tarfile
 from os.path import isfile, join, getmtime
 
