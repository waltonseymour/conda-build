'''
Module that does most of the heavy lifting for the ``conda build`` command.
'''
from __future__ import absolute_import, division, print_function

import codecs
from collections import deque, OrderedDict
import fnmatch
from glob import glob
import io
import json
import mmap
import os
from os.path import isdir, isfile, islink, join
import re
import shutil
import stat
import subprocess
import sys
import tarfile
import hashlib

# this is to compensate for a requests idna encoding error.  Conda is a better place to fix,
#   eventually
# exception is raises: "LookupError: unknown encoding: idna"
#    http://stackoverflow.com/a/13057751/1170370
import encodings.idna  # NOQA


# used to get version
from .conda_interface import envs_dirs, env_path_backup_var_exists
from .conda_interface import PY3
from .conda_interface import prefix_placeholder, linked
from .conda_interface import TemporaryDirectory
from .conda_interface import VersionOrder
from .conda_interface import text_type
from .conda_interface import CrossPlatformStLink
from .conda_interface import PathType, FileMode
from .conda_interface import EntityEncoder
from .conda_interface import get_rc_urls
from .conda_interface import url_path
from .conda_interface import cc_platform, root_dir
from .conda_interface import conda_private
from .conda_interface import dist_str_in_index, Dist

from conda_build import __version__
from conda_build import environ, source, tarcheck, utils
from conda_build.index import get_build_index
from conda_build.render import (output_yaml, bldpkg_path, render_recipe, reparse,
                                distribute_variants, expand_outputs, try_download)
import conda_build.os_utils.external as external
from conda_build.post import (post_process, post_build,
                              fix_permissions, get_build_metadata)

from conda_build.index import update_index
from conda_build.exceptions import indent, DependencyNeedsBuildingError
from conda_build.variants import (set_language_env_vars, dict_of_lists_to_list_of_dicts,
                                  get_package_variants)
from conda_build.create_test import (create_files, create_shell_files, create_r_files,
                                     create_py_files, create_pl_files, create_lua_files)

import conda_build.noarch_python as noarch_python
from conda_verify.verify import Verify

from conda import __version__ as conda_version
from conda_build import __version__ as conda_build_version

if 'bsd' in sys.platform:
    shell_path = '/bin/sh'
else:
    shell_path = '/bin/bash'


<<<<<<< HEAD
def create_post_scripts(m):
=======
def prefix_files(prefix):
    '''
    Returns a set of all files in prefix.
    '''
    res = set()
    for root, dirs, files in os.walk(prefix):
        for fn in files:
            res.add(join(root, fn)[len(prefix) + 1:])
        for dn in dirs:
            path = join(root, dn)
            if islink(path):
                res.add(path[len(prefix) + 1:])
    return res


def create_post_scripts(m, config):
>>>>>>> 4c7411f9
    '''
    Create scripts to run after build step
    '''
    recipe_dir = m.path
    ext = '.bat' if utils.on_win else '.sh'
    for tp in 'pre-link', 'post-link', 'pre-unlink':
        src = join(recipe_dir, tp + ext)
        if not isfile(src):
            continue
        # TODOCROSS :: utils.on_win here needs to check if the host is Windows instead.
        dst_dir = join(m.config.host_prefix,
                       'Scripts' if utils.on_win else 'bin')
        if not isdir(dst_dir):
            os.makedirs(dst_dir, 0o775)
        dst = join(dst_dir, '.%s-%s%s' % (m.name(), tp, ext))
        utils.copy_into(src, dst, m.config.timeout, locking=m.config.locking)
        os.chmod(dst, 0o775)


def have_prefix_files(files, prefix):
    '''
    Yields files that contain the current prefix in them, and modifies them
    to replace the prefix with a placeholder.

    :param files: Filenames to check for instances of prefix
    :type files: list of tuples containing strings (prefix, mode, filename)
    '''
    prefix_bytes = prefix.encode(utils.codec)
    prefix_placeholder_bytes = prefix_placeholder.encode(utils.codec)
    if utils.on_win:
        forward_slash_prefix = prefix.replace('\\', '/')
        forward_slash_prefix_bytes = forward_slash_prefix.encode(utils.codec)
        double_backslash_prefix = prefix.replace('\\', '\\\\')
        double_backslash_prefix_bytes = double_backslash_prefix.encode(utils.codec)

    for f in files:
        if f.endswith(('.pyc', '.pyo', '.a')):
            continue
        path = join(prefix, f)
        if not isfile(path):
            continue
        if sys.platform != 'darwin' and islink(path):
            # OSX does not allow hard-linking symbolic links, so we cannot
            # skip symbolic links (as we can on Linux)
            continue

        # dont try to mmap an empty file
        if os.stat(path).st_size == 0:
            continue

        fi = open(path, 'rb+')
        try:
            mm = mmap.mmap(fi.fileno(), 0)
        except OSError:
            mm = fi

        mode = 'binary' if mm.find(b'\x00') != -1 else 'text'
        if mode == 'text':
            if not utils.on_win and mm.find(prefix_bytes) != -1:
                # Use the placeholder for maximal backwards compatibility, and
                # to minimize the occurrences of usernames appearing in built
                # packages.
                rewrite_file_with_new_prefix(path, mm[:], prefix_bytes, prefix_placeholder_bytes)
                mm.close()
                fi.close()
                fi = open(path, 'rb+')
                mm = mmap.mmap(fi.fileno(), 0)
        if mm.find(prefix_bytes) != -1:
            yield (prefix, mode, f)
        if utils.on_win and mm.find(forward_slash_prefix_bytes) != -1:
            # some windows libraries use unix-style path separators
            yield (forward_slash_prefix, mode, f)
        elif utils.on_win and mm.find(double_backslash_prefix_bytes) != -1:
            # some windows libraries have double backslashes as escaping
            yield (double_backslash_prefix, mode, f)
        if mm.find(prefix_placeholder_bytes) != -1:
            yield (prefix_placeholder, mode, f)
        mm.close()
        fi.close()


def rewrite_file_with_new_prefix(path, data, old_prefix, new_prefix):
    # Old and new prefix should be bytes

    st = os.stat(path)
    data = data.replace(old_prefix, new_prefix)
    # Save as
    with open(path, 'wb') as fo:
        fo.write(data)
    os.chmod(path, stat.S_IMODE(st.st_mode) | stat.S_IWUSR)  # chmod u+w
    return data


# TODO: this is mostly duplicated with the scheme of pin_run_as_build.  Could be refactored
#     away, probably.
def get_run_dists(m):
    prefix = join(envs_dirs[0], '_run')
    utils.rm_rf(prefix)
    environ.create_env(prefix, [ms.spec for ms in m.ms_depends('run')], config=m.config,
                       subdir=m.config.host_subdir)
    return sorted(linked(prefix))


def copy_recipe(m):
    output_metadata = m.copy()
    if output_metadata.config.include_recipe and output_metadata.include_recipe():
        recipe_dir = join(output_metadata.config.info_dir, 'recipe')
        try:
            os.makedirs(recipe_dir)
        except:
            pass

        if os.path.isdir(output_metadata.path):
            for fn in os.listdir(output_metadata.path):
                src_path = join(output_metadata.path, fn)
                dst_path = join(recipe_dir, fn)
                utils.copy_into(src_path, dst_path, timeout=output_metadata.config.timeout,
                                locking=output_metadata.config.locking, clobber=True)

            # store the rendered meta.yaml file, plus information about where it came from
            #    and what version of conda-build created it
            original_recipe = os.path.join(output_metadata.path, 'meta.yaml')
        else:
            original_recipe = ""

        # just for lack of confusion, don't show outputs in final rendered recipes
        if 'outputs' in output_metadata.meta:
            del output_metadata.meta['outputs']

        rendered = output_yaml(output_metadata)

        if not original_recipe or not open(original_recipe).read() == rendered:
            with open(join(recipe_dir, "meta.yaml"), 'w') as f:
                f.write("# This file created by conda-build {}\n".format(__version__))
                if original_recipe:
                    f.write("# meta.yaml template originally from:\n")
                    f.write("# " + source.get_repository_info(m.path) + "\n")
                f.write("# ------------------------------------------------\n\n")
                f.write(rendered)
            if original_recipe:
                utils.copy_into(original_recipe, os.path.join(recipe_dir, 'meta.yaml.template'),
                                timeout=m.config.timeout, locking=m.config.locking, clobber=True)


def copy_readme(m):
    readme = m.get_value('about/readme')
    if readme:
        src = join(m.config.work_dir, readme)
        if not isfile(src):
            sys.exit("Error: no readme file: %s" % readme)
        dst = join(m.config.info_dir, readme)
        utils.copy_into(src, dst, m.config.timeout, locking=m.config.locking)
        if os.path.split(readme)[1] not in {"README.md", "README.rst", "README"}:
            print("WARNING: anaconda.org only recognizes about/readme "
                  "as README.md and README.rst", file=sys.stderr)


def copy_license(m):
    license_file = m.get_value('about/license_file')
    if license_file:
        utils.copy_into(join(m.config.work_dir, license_file),
                        join(m.config.info_dir, 'LICENSE.txt'), m.config.timeout,
                        locking=m.config.locking)


def write_hash_input(m):
    recipe_input, file_paths = m._get_hash_contents()
    with open(os.path.join(m.config.info_dir, 'hash_input.json'), 'w') as f:
        json.dump(recipe_input, f)

    if m.config.include_recipe and m.include_recipe():
        with codecs.open(os.path.join(m.config.info_dir, 'hash_input_files'), 'w', 'utf-8') as f:
            for fname in file_paths:
                f.write(fname + '\n')


def get_files_with_prefix(m, files, prefix):
    files_with_prefix = sorted(have_prefix_files(files, prefix))

    ignore_files = m.ignore_prefix_files()
    ignore_types = set()
    if not hasattr(ignore_files, "__iter__"):
        if ignore_files is True:
            ignore_types.update((FileMode.text.name, FileMode.binary.name))
        ignore_files = []
    if not m.get_value('build/detect_binary_files_with_prefix', True):
        ignore_types.update((FileMode.binary.name,))
    # files_with_prefix is a list of tuples containing (prefix_placeholder, file_mode)
    ignore_files.extend(
        f[2] for f in files_with_prefix if f[1] in ignore_types and f[2] not in ignore_files)
    files_with_prefix = [f for f in files_with_prefix if f[2] not in ignore_files]
    return files_with_prefix


def detect_and_record_prefix_files(m, files, prefix):
    files_with_prefix = get_files_with_prefix(m, files, prefix)
    binary_has_prefix_files = m.binary_has_prefix_files()
    text_has_prefix_files = m.has_prefix_files()

    if files_with_prefix and not m.noarch:
        if utils.on_win:
            # Paths on Windows can contain spaces, so we need to quote the
            # paths. Fortunately they can't contain quotes, so we don't have
            # to worry about nested quotes.
            fmt_str = '"%s" %s "%s"\n'
        else:
            # Don't do it everywhere because paths on Unix can contain quotes,
            # and we don't have a good method of escaping, and because older
            # versions of conda don't support quotes in has_prefix
            fmt_str = '%s %s %s\n'

        with open(join(m.config.info_dir, 'has_prefix'), 'w') as fo:
            for pfix, mode, fn in files_with_prefix:
                print("Detected hard-coded path in %s file %s" % (mode, fn))
                fo.write(fmt_str % (pfix, mode, fn))

                if mode == 'binary' and fn in binary_has_prefix_files:
                    binary_has_prefix_files.remove(fn)
                elif mode == 'text' and fn in text_has_prefix_files:
                    text_has_prefix_files.remove(fn)

    # make sure we found all of the files expected
    errstr = ""
    for f in text_has_prefix_files:
        errstr += "Did not detect hard-coded path in %s from has_prefix_files\n" % f
    for f in binary_has_prefix_files:
        errstr += "Did not detect hard-coded path in %s from binary_has_prefix_files\n" % f
    if errstr:
        raise RuntimeError(errstr)


def sanitize_channel(channel):
    return re.sub('\/t\/[a-zA-Z0-9\-]*\/', '/t/<TOKEN>/', channel)


def write_info_files_file(m, files):
    entry_point_scripts = m.get_value('build/entry_points')
    entry_point_script_names = get_entry_point_script_names(entry_point_scripts)

    mode_dict = {'mode': 'w', 'encoding': 'utf-8'} if PY3 else {'mode': 'wb'}
    with open(join(m.config.info_dir, 'files'), **mode_dict) as fo:
        if m.get_value('build/noarch_python'):
            fo.write('\n')
        elif m.noarch == 'python':
            for f in files:
                if f.find("site-packages") >= 0:
                    fo.write(f[f.find("site-packages"):] + '\n')
                elif f.startswith("bin") and (f not in entry_point_script_names):
                    fo.write(f.replace("bin", "python-scripts") + '\n')
                elif f.startswith("Scripts") and (f not in entry_point_script_names):
                    fo.write(f.replace("Scripts", "python-scripts") + '\n')
                else:
                    fo.write(f + '\n')
        else:
            for f in files:
                fo.write(f + '\n')


def write_link_json(m):
    package_metadata = OrderedDict()
    noarch_type = m.get_value('build/noarch')
    if noarch_type:
        noarch_dict = OrderedDict(type=text_type(noarch_type))
        if text_type(noarch_type).lower() == "python":
            entry_points = m.get_value('build/entry_points')
            if entry_points:
                noarch_dict['entry_points'] = entry_points
        package_metadata['noarch'] = noarch_dict

    preferred_env = m.get_value("build/preferred_env")
    if preferred_env:
        preferred_env_dict = OrderedDict(name=text_type(preferred_env))
        executable_paths = m.get_value("build/preferred_env_executable_paths")
        if executable_paths:
            preferred_env_dict["executable_paths"] = executable_paths
        package_metadata["preferred_env"] = preferred_env_dict
    if package_metadata:
        # The original name of this file was info/package_metadata_version.json, but we've
        #   now changed it to info/link.json.  Still, we must indefinitely keep the key name
        #   package_metadata_version, or we break conda.
        package_metadata["package_metadata_version"] = 1
        with open(os.path.join(m.config.info_dir, "link.json"), 'w') as fh:
            fh.write(json.dumps(package_metadata, sort_keys=True, indent=2, separators=(',', ': ')))


def write_about_json(m):
    with open(join(m.config.info_dir, 'about.json'), 'w') as fo:
        d = {}
        for key in ('home', 'dev_url', 'doc_url', 'license_url',
                    'license', 'summary', 'description', 'license_family'):
            value = m.get_value('about/%s' % key)
            if value:
                d[key] = value

        # for sake of reproducibility, record some conda info
        d['conda_version'] = conda_version
        d['conda_build_version'] = conda_build_version
        # conda env will be in most, but not necessarily all installations.
        #    Don't die if we don't see it.
        stripped_channels = []
        for channel in get_rc_urls() + list(m.config.channel_urls):
            stripped_channels.append(sanitize_channel(channel))
        d['channels'] = stripped_channels
        evars = ['PATH', 'PYTHONPATH', 'PYTHONHOME', 'CONDA_DEFAULT_ENV',
                 'CIO_TEST', 'CONDA_ENVS_PATH']

        if cc_platform == 'linux':
            evars.append('LD_LIBRARY_PATH')
        elif cc_platform == 'osx':
            evars.append('DYLD_LIBRARY_PATH')
        d['env_vars'] = {ev: os.getenv(ev, '<not set>') for ev in evars}
        # this information will only be present in conda 4.2.10+
        try:
            d['conda_private'] = conda_private
        except (KeyError, AttributeError):
            pass
        env = environ.Environment(root_dir)
        d['root_pkgs'] = env.package_specs()
        json.dump(d, fo, indent=2, sort_keys=True)


def write_info_json(m):
    info_index = m.info_index()
    pin_depends = m.get_value('build/pin_depends')
    if pin_depends:
        dists = get_run_dists(m)
        with open(join(m.config.info_dir, 'requires'), 'w') as fo:
            fo.write("""\
# This file as created when building:
#
#     %s.tar.bz2  (on '%s')
#
# It can be used to create the runtime environment of this package using:
# $ conda create --name <env> --file <this file>
""" % (m.dist(), m.config.build_subdir))
            dist = m.dist()
            if hasattr(dists[0], 'version'):
                dist = Dist(dist)
            for dist in sorted(dists + [dist]):
                fo.write('%s\n' % '='.join(dist.split('::', 1)[-1].rsplit('-', 2)))
        if pin_depends == 'strict':
            info_index['depends'] = [' '.join(dist.split('::', 1)[-1].rsplit('-', 2))
                                     for dist in dists]

    # Deal with Python 2 and 3's different json module type reqs
    mode_dict = {'mode': 'w', 'encoding': 'utf-8'} if PY3 else {'mode': 'wb'}
    with open(join(m.config.info_dir, 'index.json'), **mode_dict) as fo:
        json.dump(info_index, fo, indent=2, sort_keys=True)


def write_no_link(m, files):
    no_link = m.get_value('build/no_link')
    if no_link:
        if not isinstance(no_link, list):
            no_link = [no_link]
        with open(join(m.config.info_dir, 'no_link'), 'w') as fo:
            for f in files:
                if any(fnmatch.fnmatch(f, p) for p in no_link):
                    fo.write(f + '\n')


def get_entry_point_script_names(entry_point_scripts):
    scripts = []
    for entry_point in entry_point_scripts:
        cmd = entry_point[:entry_point.find("= ")].strip()
        if utils.on_win:
            scripts.append("Scripts\\%s-script.py" % cmd)
            scripts.append("Scripts\\%s.exe" % cmd)
        else:
            scripts.append("bin/%s" % cmd)
    return scripts


def write_pin_downstream(m):
    if 'pin_downstream' in m.meta.get('build', {}):
        with open(os.path.join(m.config.info_dir, 'pin_downstream'), 'w') as f:
            for pin in utils.ensure_list(m.meta['build']['pin_downstream']):
                f.write(pin + "\n")


def create_info_files(m, files, prefix):
    '''
    Creates the metadata files that will be stored in the built package.

    :param m: Package metadata
    :type m: Metadata
    :param files: Paths to files to include in package
    :type files: list of str
    '''
    if utils.on_win:
        # make sure we use '/' path separators in metadata
        files = [_f.replace('\\', '/') for _f in files]

    write_hash_input(m)
    write_info_json(m)  # actually index.json
    write_about_json(m)
    write_link_json(m)
    write_pin_downstream(m)

    copy_recipe(m)
    copy_readme(m)
    copy_license(m)

    write_info_files_file(m, files)

    files_with_prefix = get_files_with_prefix(m, files, prefix)
    checksums = create_info_files_json_v1(m, m.config.info_dir, prefix, files, files_with_prefix)

    detect_and_record_prefix_files(m, files, prefix)
    write_no_link(m, files)

    if m.get_value('source/git_url'):
        with io.open(join(m.config.info_dir, 'git'), 'w', encoding='utf-8') as fo:
            source.git_info(m.config, fo)

    if m.get_value('app/icon'):
        utils.copy_into(join(m.path, m.get_value('app/icon')),
                        join(m.config.info_dir, 'icon.png'),
                        m.config.timeout, locking=m.config.locking)
    return checksums


def get_short_path(m, target_file):
    entry_point_script_names = get_entry_point_script_names(m.get_value('build/entry_points'))
    if m.noarch == 'python':
        if target_file.find("site-packages") >= 0:
            return target_file[target_file.find("site-packages"):]
        elif target_file.startswith("bin") and (target_file not in entry_point_script_names):
            return target_file.replace("bin", "python-scripts")
        elif target_file.startswith("Scripts") and (target_file not in entry_point_script_names):
            return target_file.replace("Scripts", "python-scripts")
        else:
            return target_file
    elif m.noarch:
        return None
    else:
        return target_file


def sha256_checksum(filename, buffersize=65536):
    if not isfile(filename):
        return None
    sha256 = hashlib.sha256()
    with open(filename, 'rb') as f:
        for block in iter(lambda: f.read(buffersize), b''):
            sha256.update(block)
    return sha256.hexdigest()


def has_prefix(short_path, files_with_prefix):
    for prefix, mode, filename in files_with_prefix:
        if short_path == filename:
            return prefix, mode
    return None, None


def is_no_link(no_link, short_path):
    if no_link is not None and short_path in no_link:
        return True


def get_inode_paths(files, target_short_path, prefix):
    utils.ensure_list(files)
    target_short_path_inode = os.lstat(join(prefix, target_short_path)).st_ino
    hardlinked_files = [sp for sp in files
                        if os.lstat(join(prefix, sp)).st_ino == target_short_path_inode]
    return sorted(hardlinked_files)


def path_type(path):
    return PathType.softlink if islink(path) else PathType.hardlink


def build_info_files_json_v1(m, prefix, files, files_with_prefix):
    no_link_files = m.get_value('build/no_link')
    files_json = []
    for fi in sorted(files):
        prefix_placeholder, file_mode = has_prefix(fi, files_with_prefix)
        path = os.path.join(prefix, fi)
        file_info = {
            "_path": get_short_path(m, fi),
            "sha256": sha256_checksum(path),
            "size_in_bytes": os.path.getsize(path),
            "path_type": path_type(path),
        }
        no_link = is_no_link(no_link_files, fi)
        if no_link:
            file_info["no_link"] = no_link
        if prefix_placeholder and file_mode:
            file_info["prefix_placeholder"] = prefix_placeholder
            file_info["file_mode"] = file_mode
        if file_info.get("path_type") == PathType.hardlink and CrossPlatformStLink.st_nlink(
                join(prefix, fi)) > 1:
            inode_paths = get_inode_paths(files, fi, prefix)
            file_info["inode_paths"] = inode_paths
        files_json.append(file_info)
    return files_json


def create_info_files_json_v1(m, info_dir, prefix, files, files_with_prefix):
    # fields: "_path", "sha256", "size_in_bytes", "path_type", "file_mode",
    #         "prefix_placeholder", "no_link", "inode_paths"
    files_json_files = build_info_files_json_v1(m, prefix, files, files_with_prefix)
    files_json_info = {
        "paths_version": 1,
        "paths": files_json_files,
    }

    # don't create info/paths.json file if this is an old noarch package
<<<<<<< HEAD
    if not m.noarch_python:
        with open(join(info_dir, 'paths.json'), "w") as files_json:
            json.dump(files_json_info, files_json, sort_keys=True, indent=2, separators=(',', ': '),
                    cls=EntityEncoder)
=======
    if m.get_value('build/noarch_python', None):
        return
    with open(join(info_dir, 'paths.json'), "w") as files_json:
        json.dump(files_json_info, files_json, sort_keys=True, indent=2, separators=(',', ': '),
                  cls=EntityEncoder)


def get_build_index(config, clear_cache=True):
    # priority: local by croot (can vary), then channels passed as args,
    #     then channels from config.
    urls = [url_path(config.croot)] + list(config.channel_urls)
    index = get_index(channel_urls=urls,
                      prepend=not config.override_channels,
                      use_local=False,
                      use_cache=not clear_cache)
    return index


def recursive_req_folders(folders, start_specs, index):
    """Get folders """
    for folder in start_specs:
        folder = folder.replace(" ", '-')
        matching_keys = {key: val for key, val in index.items() if key.startswith(folder)}
        for key, val in matching_keys.items():
            recursive_req_folders(folders, val['requires'], index)
        folders.extend([key.replace('.tar.bz2', "") for key in matching_keys.keys()])
    return folders


def create_env(prefix, specs, config, clear_cache=True, retry=0):
    '''
    Create a conda envrionment for the given prefix and specs.
    '''
    if config.debug:
        logging.getLogger("conda_build").setLevel(logging.DEBUG)
        external_logger_context = utils.LoggingContext(logging.DEBUG)
    else:
        logging.getLogger("conda_build").setLevel(logging.INFO)
        external_logger_context = utils.LoggingContext(logging.ERROR)

    with external_logger_context:
        log = logging.getLogger(__name__)

        specs = list(specs)
        for feature, value in feature_list:
            if value:
                specs.append('%s@' % feature)

        if specs:  # Don't waste time if there is nothing to do
            log.debug("Creating environment in %s", prefix)
            log.debug(str(specs))

            with utils.path_prepended(prefix):
                locks = []
                try:
                    if config.locking:
                        _pkgs_dirs = pkgs_dirs[:1]
                        locked_folders = _pkgs_dirs + list(config.bldpkgs_dirs)
                        for folder in locked_folders:
                            if not os.path.isdir(folder):
                                os.makedirs(folder)
                            lock = utils.get_lock(folder, timeout=config.timeout)
                            if not folder.endswith('pkgs'):
                                update_index(folder, config=config, lock=lock,
                                             could_be_mirror=False)
                            locks.append(lock)
                        # lock used to generally indicate a conda operation occurring
                        locks.append(utils.get_lock('conda-operation', timeout=config.timeout))

                    with utils.try_acquire_locks(locks, timeout=config.timeout):
                        index = get_build_index(config=config, clear_cache=True)
                        actions = install_actions(prefix, index, specs)
                        if config.disable_pip:
                            actions['LINK'] = [spec for spec in actions['LINK'] if not spec.startswith('pip-')]  # noqa
                            actions['LINK'] = [spec for spec in actions['LINK'] if not spec.startswith('setuptools-')]  # noqa
                        display_actions(actions, index)
                        if utils.on_win:
                            for k, v in os.environ.items():
                                os.environ[k] = str(v)
                        execute_actions(actions, index, verbose=config.debug)
                        warn_on_old_conda_build(index=index)
                except (SystemExit, PaddingError, LinkError, CondaError) as exc:
                    if (("too short in" in str(exc) or
                            re.search('post-link failed for: .*openssl', str(exc)) or
                            isinstance(exc, PaddingError)) and
                            config.prefix_length > 80):
                        if config.prefix_length_fallback:
                            log.warn("Build prefix failed with prefix length %d",
                                     config.prefix_length)
                            log.warn("Error was: ")
                            log.warn(str(exc))
                            log.warn("One or more of your package dependencies needs to be rebuilt "
                                    "with a longer prefix length.")
                            log.warn("Falling back to legacy prefix length of 80 characters.")
                            log.warn("Your package will not install into prefixes > 80 characters.")
                            config.prefix_length = 80

                            # Set this here and use to create environ
                            #   Setting this here is important because we use it below (symlink)
                            prefix = config.build_prefix

                            create_env(prefix, specs, config=config,
                                        clear_cache=clear_cache)
                        else:
                            raise
                    # conda sometimes gets files deleted out from under itself.  Retry.
                    #    The reason why we treat the "minimum conda version" text this way is that
                    #    it occurs with info/files is missing.  That's also a symptom of these
                    #    weird I/O issues that happen with parallel conda-build jobs.
                    elif ('lock' in str(exc) or 'requires a minimum conda version' in str(exc) or
                          'Cannot link a source that does not exist' in str(exc)):
                        if retry < config.max_env_retry:
                            log.warn("failed to create env, retrying.  exception was: %s", str(exc))
                            create_env(prefix, specs, config=config,
                                    clear_cache=clear_cache, retry=retry + 1)
                    else:
                        raise
                # HACK: some of the time, conda screws up somehow and incomplete packages result.
                #    Just retry.
                except (AssertionError, IOError, ValueError, RuntimeError, LockError) as exc:
                    if retry < config.max_env_retry:
                        log.warn("failed to create env, retrying.  exception was: %s", str(exc))
                        create_env(prefix, specs, config=config,
                                   clear_cache=clear_cache, retry=retry + 1)
                    else:
                        log.error("Failed to create env, max retries exceeded.")
                        raise

    # ensure prefix exists, even if empty, i.e. when specs are empty
    if not isdir(prefix):
        os.makedirs(prefix)
    if utils.on_win:
        shell = "cmd.exe"
    else:
        shell = "bash"
    symlink_conda(prefix, sys.prefix, shell)


def get_installed_conda_build_version():
    root_linked = linked(root_dir)
    vers_inst = [dist.split('::', 1)[-1].rsplit('-', 2)[1] for dist in root_linked
        if dist.split('::', 1)[-1].rsplit('-', 2)[0] == 'conda-build']
    if not len(vers_inst) == 1:
        logging.getLogger(__name__).warn("Could not detect installed version of conda-build")
        return None
    return vers_inst[0]

>>>>>>> 4c7411f9

    # Return a dict of file: sha1sum. We could (but currently do not)
    # use this to detect overlap and mutated overlap.
    checksums = dict()
    for file in files_json_files:
        checksums[file['_path']] = file['sha256']

<<<<<<< HEAD
    return checksums
=======

def filter_non_final_releases(pkg_list):
    """cuts out packages wth rc/alpha/beta.

    VersionOrder described in conda/version.py

    Basically, it breaks up the version into pieces, and depends on version
    formats like x.y.z[alpha/beta]
    """
    return [pkg for pkg in pkg_list if len(VersionOrder(pkg).version[3]) == 1]


def warn_on_old_conda_build(index=None, installed_version=None, available_packages=None):
    if not installed_version:
        installed_version = get_installed_conda_build_version() or "0.0.0"
    if not available_packages:
        if index:
            available_packages = get_conda_build_index_versions(index)
        else:
            raise ValueError("Must provide either available packages or"
                             " index to warn_on_old_conda_build")
    available_packages = sorted(filter_non_final_releases(available_packages), key=VersionOrder)
    if (len(available_packages) > 0 and installed_version and
            VersionOrder(installed_version) < VersionOrder(available_packages[-1])):
        print("""
WARNING: conda-build appears to be out of date. You have version %s but the
latest version is %s. Run

conda update -n root conda-build

to get the latest version.
""" % (installed_version, available_packages[-1]), file=sys.stderr)


def filter_files(files_list, prefix, filter_patterns=('(.*[\\\\/])?\.git[\\\\/].*',
                                                      'conda-meta.*',
                                                      '(.*)?\.DS_Store.*')):
    """Remove things like .git from the list of files to be copied"""
    for pattern in filter_patterns:
        r = re.compile(pattern)
        files_list = set(files_list) - set(filter(r.match, files_list))
    return [f.replace(prefix + os.path.sep, '') for f in files_list
            if (not os.path.isdir(os.path.join(prefix, f)) or
                os.path.islink(os.path.join(prefix, f)))]
>>>>>>> 4c7411f9


def post_process_files(m, initial_prefix_files):
    get_build_metadata(m)
    create_post_scripts(m)

    # this is new-style noarch, with a value of 'python'
    if m.noarch != 'python':
        utils.create_entry_points(m.get_value('build/entry_points'), config=m.config)
    current_prefix_files = utils.prefix_files(prefix=m.config.build_prefix)

    post_process(sorted(current_prefix_files - initial_prefix_files),
                    prefix=m.config.build_prefix,
                    config=m.config,
                    preserve_egg_dir=bool(m.get_value('build/preserve_egg_dir')),
                    noarch=m.get_value('build/noarch'),
                    skip_compile_pyc=m.get_value('build/skip_compile_pyc'))

    # The post processing may have deleted some files (like easy-install.pth)
    current_prefix_files = utils.prefix_files(prefix=m.config.build_prefix)
    new_files = sorted(current_prefix_files - initial_prefix_files)
    new_files = utils.filter_files(new_files, prefix=m.config.build_prefix)

    if any(m.config.meta_dir in join(m.config.build_prefix, f) for f in new_files):
        meta_files = (tuple(f for f in new_files if m.config.meta_dir in
                join(m.config.build_prefix, f)),)
        sys.exit(indent("""Error: Untracked file(s) %s found in conda-meta directory.
This error usually comes from using conda in the build script.  Avoid doing this, as it
can lead to packages that include their dependencies.""" % meta_files))
    post_build(m, new_files, prefix=m.config.build_prefix, build_python=m.config.build_python,
               croot=m.config.croot)

    entry_point_script_names = get_entry_point_script_names(m.get_value('build/entry_points'))
    if m.noarch == 'python':
        pkg_files = [fi for fi in new_files if fi not in entry_point_script_names]
    else:
        pkg_files = new_files

    # the legacy noarch
    if m.get_value('build/noarch_python'):
        noarch_python.transform(m, new_files, m.config.build_prefix)
    # new way: build/noarch: python
    elif m.noarch == 'python':
        noarch_python.populate_files(m, pkg_files, m.config.build_prefix, entry_point_script_names)

    current_prefix_files = utils.prefix_files(prefix=m.config.build_prefix)
    new_files = current_prefix_files - initial_prefix_files
    fix_permissions(new_files, m.config.build_prefix)

    return new_files


def remove_prefix_file(filepath, prefix):
    if not os.path.isabs(filepath):
        filepath = os.path.abspath(os.path.normpath(os.path.join(prefix, filepath)))
    utils.rm_rf(filepath)


def bundle_conda(output, metadata, env, **kw):
    log = utils.get_logger(__name__)
    log.info('Packaging %s', metadata.dist())

    files = output.get('files', [])
    if not files and output.get('script'):
        interpreter = output.get('script_interpreter')
        if not interpreter:
            interpreter = guess_interpreter(output['script'])
        initial_files = utils.prefix_files(metadata.config.build_prefix)
        env_output = env.copy()
        env_output['TOP_PKG_NAME'] = env['PKG_NAME']
        env_output['TOP_PKG_VERSION'] = env['PKG_VERSION']
        env_output['PKG_VERSION'] = metadata.version()
        env_output['PKG_NAME'] = metadata.get_value('package/name')
        utils.check_call_env(interpreter.split(' ') +
                    [os.path.join(metadata.path, output['script'])],
                             cwd=metadata.config.build_prefix, env=env_output)
    else:
        # we exclude the list of files that we want to keep, so post-process picks them up as "new"
<<<<<<< HEAD
        keep_files = set(utils.expand_globs(files, metadata.config.build_prefix))
        pfx_files = set(utils.prefix_files(metadata.config.build_prefix))
=======
        keep_files = set(utils.expand_globs(files, config.build_prefix))
        pfx_files = set(prefix_files(config.build_prefix))
>>>>>>> 4c7411f9
        initial_files = set(item for item in (pfx_files - keep_files)
                            if not any(keep_file.startswith(item) for keep_file in keep_files))

    files = post_process_files(metadata, initial_files)

    output_filename = ('-'.join([output['name'], metadata.version(),
                                 metadata.build_id()]) + '.tar.bz2')
    # first filter is so that info_files does not pick up ignored files
    files = utils.filter_files(files, prefix=metadata.config.build_prefix)
    output['checksums'] = create_info_files(metadata, files, prefix=metadata.config.build_prefix)
    for ext in ('.py', '.r', '.pl', '.lua', '.sh'):
        test_dest_path = os.path.join(metadata.config.info_dir, 'recipe', 'run_test' + ext)
        script = output.get('test', {}).get('script')
        if script and script.endswith(ext):
            utils.copy_into(os.path.join(metadata.path, output['test']['script']),
                            test_dest_path, metadata.config.timeout,
                            locking=metadata.config.locking)
        elif os.path.isfile(test_dest_path) and metadata.meta.get('extra', {}).get('parent_recipe'):
            # the test belongs to the parent recipe.  Don't include it in subpackages.
            utils.rm_rf(test_dest_path)
    # here we add the info files into the prefix, so we want to re-collect the files list
    files = set(utils.prefix_files(metadata.config.build_prefix)) - initial_files
    files = utils.filter_files(files, prefix=metadata.config.build_prefix)

    # lock the output directory while we build this file
    # create the tarball in a temporary directory to minimize lock time
    with TemporaryDirectory() as tmp:
        tmp_path = os.path.join(tmp, os.path.basename(output_filename))
        t = tarfile.open(tmp_path, 'w:bz2')

        def order(f):
            # we don't care about empty files so send them back via 100000
            fsize = os.stat(join(metadata.config.host_prefix, f)).st_size or 100000
            # info/* records will be False == 0, others will be 1.
            info_order = int(os.path.dirname(f) != 'info')
            return info_order, fsize

        # add files in order of a) in info directory, b) increasing size so
        # we can access small manifest or json files without decompressing
        # possible large binary or data files
        for f in sorted(files, key=order):
            t.add(join(metadata.config.host_prefix, f), f)
        t.close()

        # we're done building, perform some checks
        tarcheck.check_all(tmp_path, metadata.config)
        if not getattr(metadata.config, "noverify", False):
            verifier = Verify()
            ignore_scripts = metadata.config.ignore_package_verify_scripts if \
                             metadata.config.ignore_package_verify_scripts else None
            run_scripts = metadata.config.run_package_verify_scripts if \
                          metadata.config.run_package_verify_scripts else None
            verifier.verify_package(ignore_scripts=ignore_scripts, run_scripts=run_scripts,
                                    path_to_package=tmp_path)
        subdir = ('noarch' if (metadata.noarch or metadata.noarch_python)
                  else metadata.config.host_subdir)
        if metadata.config.output_folder:
            output_folder = os.path.join(metadata.config.output_folder, subdir)
        else:
            output_folder = os.path.join(os.path.dirname(metadata.config.bldpkgs_dir), subdir)
        final_output = os.path.join(output_folder, output_filename)
        if os.path.isfile(final_output):
            os.remove(final_output)
        utils.copy_into(tmp_path, final_output, metadata.config.timeout,
                        locking=metadata.config.locking)

    update_index(output_folder, config=metadata.config)

    # HACK: conda really wants a noarch folder to be around.  Create it as necessary.
    if os.path.basename(output_folder) != 'noarch':
        try:
            os.makedirs(os.path.join(os.path.dirname(output_folder), 'noarch'))
        except OSError:
            pass
        update_index(os.path.join(os.path.dirname(output_folder), 'noarch'), config=metadata.config)

    # remove info files from build prefix. We do not remove the actual package's files as subsequent
    # builds may well need them. In other words, the caller manages the files in output['checksums']
    for f in files:
        remove_prefix_file(f, metadata.config.build_prefix)

    return final_output


def bundle_wheel(output, metadata, env):
    import pip
    with TemporaryDirectory() as tmpdir, utils.tmp_chdir(metadata.config.work_dir):
        pip.main(['wheel', '--wheel-dir', tmpdir, '--no-deps', '.'])
        wheel_files = glob(os.path.join(tmpdir, "*.whl"))
        if not wheel_files:
            raise RuntimeError("Wheel creation failed.  Please see output above to debug.")
        wheel_file = wheel_files[0]
        if metadata.config.output_folder:
            output_folder = os.path.join(metadata.config.output_folder, metadata.config.subdir)
        else:
            output_folder = metadata.config.bldpkgs_dir
        utils.copy_into(wheel_file, output_folder, locking=metadata.config.locking)
    return os.path.join(output_folder, os.path.basename(wheel_file))


def scan_metadata(path):
    '''
    Scan all json files in 'path' and return a dictionary with their contents.
    Files are assumed to be in 'index.json' format.
    '''
    installed = dict()
    for filename in glob(os.path.join(path, '*.json')):
        with open(filename) as file:
            data = json.load(file)
            installed[data['name']] = data
    return installed


bundlers = {
    'conda': bundle_conda,
    'wheel': bundle_wheel,
}


def build(m, index, post=None, need_source_download=True, need_reparse_in_env=False,
          built_packages=None):
    '''
    Build the package with the specified metadata.

    :param m: Package metadata
    :type m: Metadata
    :type post: bool or None. None means run the whole build. True means run
    post only. False means stop just before the post.
    :type need_source_download: bool: if rendering failed to download source
    (due to missing tools), retry here after build env is populated
    '''
    default_return = {}
    if not built_packages:
        built_packages = {}

    if m.skip():
        utils.print_skip_message(m)
        return default_return

    log = utils.get_logger(__name__)
    actions = []

    with utils.path_prepended(m.config.build_prefix):
        env = environ.get_dict(config=m.config, m=m)
    env["CONDA_BUILD_STATE"] = "BUILD"
    if env_path_backup_var_exists:
        env["CONDA_PATH_BACKUP"] = os.environ["CONDA_PATH_BACKUP"]

    if post in [False, None]:
        if m.uses_jinja and (need_source_download or need_reparse_in_env):
            print("    (actual version deferred until further download or env creation)")

        specs = [ms.spec for ms in m.ms_depends('build')]
        if any(out.get('type') == 'wheel' for out in m.meta.get('outputs', [])):
            specs.extend(['pip', 'wheel'])

        vcs_source = m.uses_vcs_in_build
        if vcs_source and vcs_source not in specs:
            vcs_executable = "hg" if vcs_source == "mercurial" else vcs_source
            has_vcs_available = os.path.isfile(external.find_executable(vcs_executable,
                                                                m.config.build_prefix) or "")
            if not has_vcs_available:
                if (vcs_source != "mercurial" or
                        not any(spec.startswith('python') and "3." in spec
                                for spec in specs)):
                    specs.append(vcs_source)

                    log.warn("Your recipe depends on %s at build time (for templates), "
                            "but you have not listed it as a build dependency.  Doing "
                                "so for this build.", vcs_source)
                else:
                    raise ValueError("Your recipe uses mercurial in build, but mercurial"
                                    " does not yet support Python 3.  Please handle all of "
                                    "your mercurial actions outside of your build script.")

        actions = environ.get_install_actions(m.config.build_prefix, index,
                                              m.ms_depends('build'), m.config)
        if (not m.config.dirty or not os.path.isdir(m.config.build_prefix) or
                not os.listdir(m.config.build_prefix)):
            environ.create_env(m.config.build_prefix, actions, config=m.config,
                               subdir=m.config.build_subdir, index=index)

        # this check happens for the sake of tests, but let's do it before the build so we don't
        #     make people wait longer only to see an error
        warn_on_use_of_SRC_DIR(m)

        if m.config.has_separate_host_prefix:
            if VersionOrder(conda_version) < VersionOrder('4.3.2'):
                raise RuntimeError("Non-native subdir support only in conda >= 4.3.2")
            specs = [ms.spec for ms in m.ms_depends('host')]
            environ.create_env(m.config.host_prefix, specs, config=m.config,
                               subdir=m.config.host_subdir)

        # Execute any commands fetching the source (e.g., git) in the _build environment.
        # This makes it possible to provide source fetchers (eg. git, hg, svn) as build
        # dependencies.

        with utils.path_prepended(m.config.build_prefix):
            try_download(m, no_download_source=False)
        if need_source_download:
            m.final = False
            m.parse_until_resolved(stub_subpackages=True)

        elif need_reparse_in_env:
            m = reparse(m, index)

        # get_dir here might be just work, or it might be one level deeper,
        #    dependening on the source.
        src_dir = m.config.work_dir
        if isdir(src_dir):
            print("source tree in:", src_dir)
        else:
            print("no source - creating empty work folder")
            os.makedirs(src_dir)

        utils.rm_rf(m.config.info_dir)
        files1 = utils.prefix_files(prefix=m.config.host_prefix)
        for pat in m.always_include_files():
            has_matches = False
            for f in set(files1):
                if fnmatch.fnmatch(f, pat):
                    print("Including in package existing file", f)
                    files1.discard(f)
                    has_matches = True
            if not has_matches:
                log.warn("Glob %s from always_include_files does not match any files", pat)
        # Save this for later
<<<<<<< HEAD
        with open(join(m.config.croot, 'prefix_files.txt'), 'w') as f:
=======
        with open(join(m.config.build_folder, 'prefix_files.txt'), 'w') as f:
>>>>>>> 4c7411f9
            f.write(u'\n'.join(sorted(list(files1))))
            f.write(u'\n')

        output_metas = expand_outputs([(m, need_source_download, need_reparse_in_env)], index)

        if m.config.skip_existing:
            package_locations = [is_package_built(om) for om, _, _ in output_metas]
            if all(package_locations):
                print("Packages for ", m.path or m.name(),
                        "are already built in {0}, skipping.".format(package_locations))
                return default_return
        else:
            package_locations = [bldpkg_path(om) for om, _, _ in output_metas]

        print("BUILD START:", [os.path.basename(pkg) for pkg in package_locations])

        # Use script from recipe?
        script = utils.ensure_list(m.get_value('build/script', None))
        if script:
            script = '\n'.join(script)

        if isdir(src_dir):
            if utils.on_win:
                build_file = join(m.path, 'bld.bat')
                if script:
                    build_file = join(src_dir, 'bld.bat')
                    with open(build_file, 'w') as bf:
                        bf.write(script)
                import conda_build.windows as windows
                windows.build(m, build_file)
            else:
                build_file = join(m.path, 'build.sh')
                # There is no sense in trying to run an empty build script.
                if isfile(build_file) or script:

                    with utils.path_prepended(m.config.build_prefix):
                        env = environ.get_dict(config=m.config, m=m)
                    env["CONDA_BUILD_STATE"] = "BUILD"

                    work_file = join(m.config.work_dir, 'conda_build.sh')
                    with open(work_file, 'w') as bf:
                        for k, v in env.items():
                            bf.write('export {0}="{1}"\n'.format(k, v))

                        if m.config.activate:
                            bf.write('source "{0}activate" "{1}" &> '
                                        '/dev/null\n'.format(utils.root_script_dir + os.path.sep,
                                                            m.config.build_prefix))
                        if script:
                                bf.write(script)
                        if isfile(build_file):
                            bf.write(open(build_file).read())

                    os.chmod(work_file, 0o766)

                    cmd = [shell_path, '-x', '-e', work_file]
                    # this should raise if any problems occur while building
                    utils.check_call_env(cmd, env=env, cwd=src_dir)

    new_pkgs = default_return
    if post in [True, None]:
<<<<<<< HEAD
        outputs = m.get_output_metadata_set(permit_unsatisfiable_variants=False)

        # subdir needs to always be some real platform - so ignore noarch.
        subdir = (m.config.host_subdir if m.config.host_subdir != 'noarch' else
                    m.config.subdir)

        if actions:
            environ.remove_env(actions, index, m.config)

        for (output_d, m) in outputs:
            assert m.final, "output metadata for {} is not finalized".format(m.dist())
            pkg_path = bldpkg_path(m)
            if pkg_path not in built_packages and pkg_path not in new_pkgs:
                actions = environ.get_install_actions(m.config.host_prefix, index,
                                                      m.ms_depends('build'), m.config)
                environ.create_env(m.config.host_prefix, actions, config=m.config,
                                   subdir=subdir)
                built_package = bundlers[output_d.get('type', 'conda')](output_d, m, env)
                environ.remove_env(actions, index, m.config)
                new_pkgs[built_package] = (output_d, m)
                # must rebuild index because conda has no way to incrementally add our last
                #    package to the index.
                index = get_build_index(config=m.config, subdir=subdir,
                                        clear_cache=True)
=======
        with open(join(m.config.build_folder, 'prefix_files.txt'), 'r') as f:
            initial_files = set(f.read().splitlines())

        files = prefix_files(prefix=m.config.build_prefix) - initial_files
        outputs = m.get_output_metadata_set(files=files)

        output_folders = set()
        for (output_dict, m) in outputs:
            built_package = bundlers[output_dict.get('type', 'conda')](output_dict, m, config, env)
            built_packages.append(built_package)
            output_folders.add(os.path.dirname(built_package))

        for folder in output_folders:
            update_index(folder, config, could_be_mirror=False)

>>>>>>> 4c7411f9
    else:
        print("STOPPING BUILD BEFORE POST:", m.dist())

    # return list of all package files emitted by this build
    return new_pkgs


def guess_interpreter(script_filename):
    # -l is needed for MSYS2 as the login scripts set some env. vars (TMP, TEMP)
    # Since the MSYS2 installation is probably a set of conda packages we do not
    # need to worry about system environmental pollution here. For that reason I
    # do not pass -l on other OSes.
    extensions_to_run_commands = {'.sh': 'bash{}'.format(' -l' if utils.on_win else ''),
                                  '.bat': 'cmd /d /c',
                                  '.ps1': 'powershell -executionpolicy bypass -File',
                                  '.py': 'python'}
    file_ext = os.path.splitext(script_filename)[1]
    for ext, command in extensions_to_run_commands.items():
        if file_ext.lower().startswith(ext):
            interpreter_command = command
            break
    else:
        raise NotImplementedError("Don't know how to run {0} file.   Please specify "
                                  "script_interpreter for {1} output".format(file_ext,
                                                                             script_filename))
    return interpreter_command


def warn_on_use_of_SRC_DIR(metadata):
    test_files = glob(os.path.join(metadata.path, 'run_test*'))
    for f in test_files:
        with open(f) as _f:
            contents = _f.read()
        if ("SRC_DIR" in contents and 'source_files' not in metadata.get_section('test') and
                metadata.config.remove_work_dir):
            raise ValueError("In conda-build 2.1+, the work dir is removed by default before the "
                             "test scripts run.  You are using the SRC_DIR variable in your test "
                             "script, but these files have been deleted.  Please see the "
                             " documentation regarding the test/source_files meta.yaml section, "
                             "or pass the --no-remove-work-dir flag.")


def test(recipedir_or_package_or_metadata, config, move_broken=True):
    '''
    Execute any test scripts for the given package.

    :param m: Package's metadata.
    :type m: Metadata
    '''
    log = utils.get_logger(__name__)
    # we want to know if we're dealing with package input.  If so, we can move the input on success.
    need_cleanup = False
    hash_input = {}

    if hasattr(recipedir_or_package_or_metadata, 'config'):
        metadata_tuples = [(recipedir_or_package_or_metadata, None, None)]
        config = recipedir_or_package_or_metadata.config
        local_url = None
    else:
        recipe_dir, need_cleanup = utils.get_recipe_abspath(recipedir_or_package_or_metadata)
        config.need_cleanup = need_cleanup

        # This will create a new local build folder if and only if config doesn't already have one.
        #   What this means is that if we're running a test immediately after build, we use the one
        #   that the build already provided
        try:
            info_dir = os.path.normpath(os.path.join(recipe_dir, 'info'))
            if os.path.isdir(info_dir):
                with open(os.path.join(info_dir, 'index.json')) as f:
                    subdir = json.load(f)['subdir']
                if subdir != 'noarch':
                    config.host_subdir = subdir
                with open(os.path.join(info_dir, 'hash_input.json')) as f:
                    hash_input = json.load(f)

            local_location = os.path.dirname(recipedir_or_package_or_metadata)
            # strip off extra subdir folders
            for platform in ('win', 'linux', 'osx'):
                if os.path.basename(local_location).startswith(platform + "-"):
                    local_location = os.path.dirname(local_location)

            if not os.path.abspath(local_location):
                local_location = os.path.normpath(os.path.abspath(
                    os.path.join(os.getcwd(), local_location)))
            local_url = url_path(local_location)
            # channel_urls is an iterable, but we don't know if it's a tuple or list.  Don't know
            #    how to add elements.
            config.channel_urls = list(config.channel_urls)
            config.channel_urls.insert(0, local_url)

            metadata_tuples, _ = render_recipe(recipe_dir, config=config, reset_build_id=False)

            metadata = metadata_tuples[0][0]
            if (metadata.meta.get('test', {}).get('source_files') and
                    not os.listdir(metadata.config.work_dir)):
                try_download(metadata, no_download_source=False)
        except IOError:
            raise IOError("Didn't find recipe in folder or package under test.  Can't test "
                          "this after exiting build.")

    for (metadata, _, _) in metadata_tuples:
        metadata.append_metadata_sections(hash_input, merge=False)
        metadata.config.compute_build_id(metadata.name())
        environ.clean_pkg_cache(metadata.dist(), metadata.config)

        # store this name to keep it consistent.  By changing files, we change the hash later.
        #    It matches the build hash now, so let's keep it around.
        test_package_name = (recipedir_or_package_or_metadata.dist()
                            if hasattr(recipedir_or_package_or_metadata, 'dist')
                            else recipedir_or_package_or_metadata)

        # this is also copying tests/source_files from work_dir to testing workdir
        create_files(metadata)
        pl_files = create_pl_files(metadata)
        py_files = create_py_files(metadata)
        r_files = create_r_files(metadata)
        lua_files = create_lua_files(metadata)
        shell_files = create_shell_files(metadata)
        if not any([py_files, shell_files, pl_files, lua_files, r_files]):
            print("Nothing to test for:", test_package_name)
            return True

        print("TEST START:", test_package_name)

        if metadata.config.remove_work_dir and os.listdir(metadata.config.work_dir):
            # Needs to come after create_files in case there's test/source_files
            print("Deleting work directory,", metadata.config.work_dir)
            utils.rm_rf(metadata.config.work_dir)
        else:
            log.warn("Not removing work directory after build.  Your package may depend on files "
                    "in the work directory that are not included with your package")

        get_build_metadata(metadata)
        specs = ['%s %s %s' % (metadata.name(), metadata.version(), metadata.build_id())]

        # add packages listed in the run environment and test/requires
        specs.extend(ms.spec for ms in metadata.ms_depends('run'))
        specs += utils.ensure_list(metadata.get_value('test/requires', []))

        # add packages listed in the run environment and test/requires
        specs.extend(ms.spec for ms in metadata.ms_depends('run'))
        specs += utils.ensure_list(metadata.get_value('test/requires', []))

        if py_files:
            # as the tests are run by python, ensure that python is installed.
            # (If they already provided python as a run or test requirement,
            #  this won't hurt anything.)
            specs += ['python']
        if pl_files:
            # as the tests are run by perl, we need to specify it
            specs += ['perl']
        if lua_files:
            # not sure how this shakes out
            specs += ['lua']
        if r_files:
            # not sure how this shakes out
            specs += ['r-base']

        with utils.path_prepended(metadata.config.test_prefix):
            env = dict(os.environ.copy())
            env.update(environ.get_dict(config=metadata.config, m=metadata,
                                        prefix=config.test_prefix))
            env["CONDA_BUILD_STATE"] = "TEST"
            if env_path_backup_var_exists:
                env["CONDA_PATH_BACKUP"] = os.environ["CONDA_PATH_BACKUP"]

        if not metadata.config.activate:
            # prepend bin (or Scripts) directory
            env = utils.prepend_bin_path(env, metadata.config.test_prefix, prepend_prefix=True)

        if utils.on_win:
            env['PATH'] = metadata.config.test_prefix + os.pathsep + env['PATH']

        suffix = "bat" if utils.on_win else "sh"
        test_script = join(metadata.config.test_dir,
                           "conda_test_runner.{suffix}".format(suffix=suffix))

        # we want subdir to match the target arch.  If we're running the test on the target arch,
        #     the build_subdir should be that match.  The host_subdir may not be, and would lead
        #     to unsatisfiable packages.
        subdir = (metadata.config.build_subdir if metadata.config.build_subdir != 'noarch'
                  else subdir)
        index = get_build_index(metadata.config, subdir)
        actions = environ.get_install_actions(metadata.config.test_prefix, index,
                                                specs, metadata.config)
        environ.create_env(metadata.config.test_prefix, actions, config=metadata.config,
                           subdir=subdir)

        with utils.path_prepended(metadata.config.test_prefix):
            env = dict(os.environ.copy())
            env.update(environ.get_dict(config=metadata.config, m=metadata,
                                        prefix=metadata.config.test_prefix))
            env["CONDA_BUILD_STATE"] = "TEST"
            if env_path_backup_var_exists:
                env["CONDA_PATH_BACKUP"] = os.environ["CONDA_PATH_BACKUP"]

        if not metadata.config.activate:
            # prepend bin (or Scripts) directory
            env = utils.prepend_bin_path(env, metadata.config.test_prefix, prepend_prefix=True)
            if utils.on_win:
                env['PATH'] = metadata.config.test_prefix + os.pathsep + env['PATH']

        # set variables like CONDA_PY in the test environment
        env.update(set_language_env_vars(metadata.config.variant))

        # Python 2 Windows requires that envs variables be string, not unicode
        env = {str(key): str(value) for key, value in env.items()}
        suffix = "bat" if utils.on_win else "sh"
        test_script = join(config.test_dir, "conda_test_runner.{suffix}".format(suffix=suffix))

        with open(test_script, 'w') as tf:
            if not utils.on_win:
                tf.write('set -x -e\n')
            if config.activate:
                ext = ".bat" if utils.on_win else ""
                tf.write('{source} "{conda_root}activate{ext}" "{test_env}" {squelch}\n'.format(
                    conda_root=utils.root_script_dir + os.path.sep,
                    source="call" if utils.on_win else "source",
                    ext=ext,
                    test_env=config.test_prefix,
                    squelch=">nul 2>&1" if utils.on_win else "&> /dev/null"))
                if utils.on_win:
                    tf.write("if errorlevel 1 exit 1\n")
            if py_files:
                test_python = config.test_python
                # use pythonw for import tests when osx_is_app is set
                if metadata.get_value('build/osx_is_app') and sys.platform == 'darwin':
                    test_python = test_python + 'w'
                tf.write('"{python}" -s "{test_file}"\n'.format(
                    python=config.test_python,
                    test_file=join(config.test_dir, 'run_test.py')))
                if utils.on_win:
                    tf.write("if errorlevel 1 exit 1\n")
            if pl_files:
                tf.write('"{perl}" "{test_file}"\n'.format(
                    perl=config.perl_bin(config.test_prefix),
                    test_file=join(config.test_dir, 'run_test.pl')))
                if utils.on_win:
                    tf.write("if errorlevel 1 exit 1\n")
            if lua_files:
                tf.write('"{lua}" "{test_file}"\n'.format(
                    lua=config.lua_bin(config.test_prefix),
                    test_file=join(config.test_dir, 'run_test.lua')))
                if utils.on_win:
                    tf.write("if errorlevel 1 exit 1\n")
            if r_files:
                tf.write('"{r}" CMD BATCH "{test_file}"\n'.format(
                    r=config.r_bin(config.test_prefix),
                    test_file=join(config.test_dir, 'run_test.r')))
                if utils.on_win:
                    tf.write("if errorlevel 1 exit 1\n")
            if shell_files:
                test_file = join(config.test_dir, 'run_test.' + suffix)
                if utils.on_win:
                    tf.write('call "{test_file}"\n'.format(test_file=test_file))
                    if utils.on_win:
                        tf.write("if errorlevel 1 exit 1\n")
                else:
                    # TODO: Run the test/commands here instead of in run_test.py
                    tf.write('"{shell_path}" -x -e "{test_file}"\n'.format(shell_path=shell_path,
                                                                        test_file=test_file))
        if utils.on_win:
            cmd = ['cmd.exe', "/d", "/c", test_script]
        else:
            cmd = [shell_path, '-x', '-e', test_script]
        try:
            utils.check_call_env(cmd, env=env, cwd=metadata.config.test_dir)
        except subprocess.CalledProcessError:
            tests_failed(metadata, move_broken=move_broken, broken_dir=metadata.config.broken_dir,
                         config=metadata.config)
            raise
        if need_cleanup:
            utils.rm_rf(recipe_dir)
        environ.remove_env(actions, index, config)
        print("TEST END:", test_package_name)
    return True


def tests_failed(m, move_broken, broken_dir, config):
    '''
    Causes conda to exit if any of the given package's tests failed.

    :param m: Package's metadata
    :type m: Metadata
    '''
    if not isdir(broken_dir):
        os.makedirs(broken_dir)

    if move_broken:
        shutil.move(bldpkg_path(m), join(broken_dir, "%s.tar.bz2" % m.dist()))
    sys.exit("TESTS FAILED: " + m.dist())


def check_external():
    if sys.platform.startswith('linux'):
        patchelf = external.find_executable('patchelf')
        if patchelf is None:
            sys.exit("""\
Error:
    Did not find 'patchelf' in: %s
    'patchelf' is necessary for building conda packages on Linux with
    relocatable ELF libraries.  You can install patchelf using conda install
    patchelf.
""" % (os.pathsep.join(external.dir_paths)))


def build_tree(recipe_list, config, build_only=False, post=False, notest=False,
               need_source_download=True, need_reparse_in_env=False, variants=None):

    to_build_recursive = []
    recipe_list = deque(recipe_list)

    if utils.on_win:
        trash_dir = os.path.join(os.path.dirname(sys.executable), 'pkgs', '.trash')
        if os.path.isdir(trash_dir):
            # We don't really care if this does a complete job.
            #    Cleaning up some files is better than none.
            subprocess.call('del /s /q "{0}\\*.*" >nul 2>&1'.format(trash_dir), shell=True)
        # delete_trash(None)

    extra_help = ""
    built_packages = {}
    retried_recipes = []

    # this is primarily for exception handling.  It's OK that it gets clobbered by
    #     the loop below.
    metadata = None
    metadata_tuples = []

    has_exception = set()

    while recipe_list:
        # This loop recursively builds dependencies if recipes exist
        if build_only:
            post = False
            notest = True
            config.anaconda_upload = False
        elif post:
            post = True
            config.anaconda_upload = False
        else:
            post = None

<<<<<<< HEAD
=======
        recipe = recipe_list.popleft()
        if hasattr(recipe, 'config'):
            metadata = recipe
            config = metadata.config
            # this code is duplicated below because we need to be sure that the build id is set
            #    before downloading happens - or else we lose where downloads are
            if config.set_build_id:
                config.compute_build_id(metadata.name(), reset=True)
            recipe_parent_dir = ""
            to_build_recursive.append(metadata.name())
        else:
            recipe_parent_dir = os.path.dirname(recipe)
            recipe = recipe.rstrip("/").rstrip("\\")
            to_build_recursive.append(os.path.basename(recipe))

            metadata, need_source_download, need_reparse_in_env = render_recipe(recipe,
                                                                    config=config)
        if not getattr(config, "noverify", False):
            verifier = Verify()
            ignore_scripts = config.ignore_recipe_verify_scripts if \
                config.ignore_recipe_verify_scripts else None
            run_scripts = config.run_recipe_verify_scripts if \
                config.run_recipe_verify_scripts else None
            verifier.verify_recipe(ignore_scripts=ignore_scripts, run_scripts=run_scripts,
                                   rendered_meta=metadata.meta, recipe_dir=metadata.path)

        if metadata.name() not in metadata.config.build_folder and metadata.config.set_build_id:
            metadata.config.compute_build_id(metadata.name(), reset=True)
>>>>>>> 4c7411f9
        try:
            recipe = recipe_list.popleft()
            name = recipe.name() if hasattr(recipe, 'name') else recipe
            clear_index = name in retried_recipes
            if hasattr(recipe, 'config'):
                metadata = recipe
                config = metadata.config
                # this code is duplicated below because we need to be sure that the build id is set
                #    before downloading happens - or else we lose where downloads are
                if config.set_build_id and metadata.name() not in config.build_id:
                    config.compute_build_id(metadata.name(), reset=True)
                recipe_parent_dir = os.path.dirname(metadata.path)
                to_build_recursive.append(metadata.name())
                metadata_tuples = []
                if clear_index:
                    metadata.config.index = None

                index = metadata.config.index if metadata.config.index else get_build_index(config,
                                                                                config.build_subdir)
                variants = (dict_of_lists_to_list_of_dicts(variants) if variants else
                            get_package_variants(metadata))

                # This is where reparsing happens - we need to re-evaluate the meta.yaml for any
                #    jinja2 templating
                metadata_tuples = distribute_variants(metadata, variants, index,
                                                      permit_unsatisfiable_variants=False)
            else:
                recipe_parent_dir = os.path.dirname(recipe)
                recipe = recipe.rstrip("/").rstrip("\\")
                to_build_recursive.append(os.path.basename(recipe))

                # each tuple is:
                #    metadata, need_source_download, need_reparse_in_env =
                # We get one tuple per variant
                if clear_index:
                    config.index = None
                metadata_tuples, index = render_recipe(recipe, config=config, variants=variants,
                                                       permit_unsatisfiable_variants=False)
            for (metadata, need_source_download, need_reparse_in_env) in metadata_tuples:
                if metadata.name() not in metadata.config.build_folder:
                    metadata.config.compute_build_id(metadata.name(), reset=True)

                packages_from_this = build(metadata, index=index, post=post,
                                            need_source_download=need_source_download,
                                            need_reparse_in_env=need_reparse_in_env,
                                            built_packages=built_packages)
                if not notest:
                    for pkg, dict_and_meta in packages_from_this.items():
                        if pkg.endswith('.tar.bz2'):
                            # we only know how to test conda packages
                            try:
                                test(pkg, config=metadata.config)
                            # IOError means recipe not included with package. use metadata
                            except (OSError, IOError):
                                # force the build string to line up - recomputing it would
                                #    yield a different result
                                index_contents = utils.package_has_file(pkg,
                                                            'info/index.json').decode()
                                build_str = json.loads(index_contents)['build']
                                build_meta = dict_and_meta[1].meta.get('build', {})
                                build_meta['string'] = build_str
                                dict_and_meta[1].meta['build'] = build_meta
                                test(dict_and_meta[1], config=metadata.config)
                            except subprocess.CalledProcessError:
                                has_exception.add(metadata.dist())
                        built_packages.update({pkg: dict_and_meta})
                else:
                    built_packages.update(packages_from_this)
        except DependencyNeedsBuildingError as e:
            skip_names = ['python', 'r', 'r-base', 'perl', 'lua']
            add_recipes = []
            if metadata:
                has_exception.add(metadata.dist())
            # add the failed one back in at the beginning - but its deps may come before it
            recipe_list.extendleft([metadata if metadata else recipe])
            for pkg in e.packages:
                if pkg in to_build_recursive:
                    raise RuntimeError("Can't build {0} due to environment creation error:\n"
                                       .format(recipe) + str(e.message) + "\n" + extra_help)

                if pkg in skip_names:
                    to_build_recursive.append(pkg)
                    extra_help = """Typically if a conflict is with the Python or R
packages, the other package or one of its dependencies
needs to be rebuilt (e.g., a conflict with 'python 3.5*'
and 'x' means 'x' or one of 'x' dependencies isn't built
for Python 3.5 and needs to be rebuilt."""

                recipe_glob = glob(os.path.join(recipe_parent_dir, pkg))
                if recipe_glob:
                    for recipe_dir in recipe_glob:
                        print(("Missing dependency {0}, but found" +
                                " recipe directory, so building " +
                                "{0} first").format(pkg))
                        add_recipes.append(recipe_dir)
                else:
                    raise
            # if we failed to render due to unsatisfiable dependencies, we should only bail out
            #    if we've already retried this recipe.
            if (not metadata and retried_recipes.count(recipe) and
                    retried_recipes.count(recipe) >= len(metadata.ms_depends('build'))):
                raise RuntimeError("Can't build {0} due to environment creation error:\n"
                                    .format(recipe) + str(e.message) + "\n" + extra_help)
            retried_recipes.append(recipe)
            recipe_list.extendleft(add_recipes)
        finally:
            for (m, _, _) in metadata_tuples:
                if not getattr(m.config, 'dirty') and not m.dist() in has_exception:
                    m.config.clean()

    if post in [True, None]:
        # TODO: could probably use a better check for pkg type than this...
        tarballs = [f for f in built_packages if f.endswith('.tar.bz2')]
        wheels = [f for f in built_packages if f.endswith('.whl')]
        handle_anaconda_upload(tarballs, config=config)
        handle_pypi_upload(wheels, config=config)
    return list(built_packages.keys())


def handle_anaconda_upload(paths, config):
    from conda_build.os_utils.external import find_executable

    paths = utils.ensure_list(paths)

    upload = False
    # this is the default, for no explicit argument.
    # remember that anaconda_upload takes defaults from condarc
    if config.anaconda_upload is None:
        pass
    elif config.token or config.user:
        upload = True
    # rc file has uploading explicitly turned off
    elif config.anaconda_upload is False:
        print("# Automatic uploading is disabled")
        upload = False
    else:
        upload = True

    no_upload_message = """\
# If you want to upload package(s) to anaconda.org later, type:

"""
    for package in paths:
        no_upload_message += "anaconda upload {}\n".format(package)

    no_upload_message += """\

# To have conda build upload to anaconda.org automatically, use
# $ conda config --set anaconda_upload yes
"""
    if not upload:
        print(no_upload_message)
        return

    anaconda = find_executable('anaconda')
    if anaconda is None:
        print(no_upload_message)
        sys.exit('''
Error: cannot locate anaconda command (required for upload)
# Try:
# $ conda install anaconda-client
''')
    cmd = [anaconda, ]

    if config.token:
        cmd.extend(['--token', config.token])
    cmd.extend(['upload', '--force'])
    if config.user:
        cmd.extend(['--user', config.user])
    for package in paths:
        try:
            print("Uploading {} to anaconda.org".format(os.path.basename(package)))
            subprocess.call(cmd + [package])
        except subprocess.CalledProcessError:
            print(no_upload_message)
            raise


def handle_pypi_upload(wheels, config):
    args = ['twine', 'upload', '--sign-with', config.sign_with, '--repository', config.repository]
    if config.user:
        args.extend(['--user', config.user])
    if config.password:
        args.extend(['--password', config.password])
    if config.sign:
        args.extend(['--sign'])
    if config.identity:
        args.extend(['--identity', config.identity])
    if config.config_file:
        args.extend(['--config-file', config.config_file])
    if config.repository:
        args.extend(['--repository', config.repository])

    wheels = utils.ensure_list(wheels)

    if config.anaconda_upload:
        for f in wheels:
            print("Uploading {}".format(f))
            try:
                utils.check_call_env(args + [f])
            except:
                utils.get_logger(__name__).warn("wheel upload failed - is twine installed?"
                                                "  Is this package registered?")
                utils.get_logger(__name__).warn("Wheel file left in {}".format(f))

    else:
        print("anaconda_upload is not set.  Not uploading wheels: {}".format(wheels))


def print_build_intermediate_warning(config):
    print("\n\n")
    print('#' * 84)
    print("Source and build intermediates have been left in " + config.croot + ".")
    build_folders = utils.get_build_folders(config.croot)
    print("There are currently {num_builds} accumulated.".format(num_builds=len(build_folders)))
    print("To remove them, you can run the ```conda build purge``` command")


def clean_build(config, folders=None):
    if not folders:
        folders = utils.get_build_folders(config.croot)
    for folder in folders:
        utils.rm_rf(folder)


def is_package_built(metadata):
    for d in metadata.config.bldpkgs_dirs:
        if not os.path.isdir(d):
            os.makedirs(d)
            update_index(d, metadata.config, could_be_mirror=False)
    index = get_build_index(config=metadata.config, subdir=metadata.config.host_subdir,
                            clear_cache=True)

    urls = [url_path(metadata.config.croot)] + get_rc_urls()
    if metadata.config.channel_urls:
        urls.extend(metadata.config.channel_urls)

    # will be empty if none found, and evalute to False
    return [url for url in urls
            if dist_str_in_index(index, url + '::' + metadata.pkg_fn())]<|MERGE_RESOLUTION|>--- conflicted
+++ resolved
@@ -71,26 +71,7 @@
     shell_path = '/bin/bash'
 
 
-<<<<<<< HEAD
 def create_post_scripts(m):
-=======
-def prefix_files(prefix):
-    '''
-    Returns a set of all files in prefix.
-    '''
-    res = set()
-    for root, dirs, files in os.walk(prefix):
-        for fn in files:
-            res.add(join(root, fn)[len(prefix) + 1:])
-        for dn in dirs:
-            path = join(root, dn)
-            if islink(path):
-                res.add(path[len(prefix) + 1:])
-    return res
-
-
-def create_post_scripts(m, config):
->>>>>>> 4c7411f9
     '''
     Create scripts to run after build step
     '''
@@ -600,160 +581,10 @@
     }
 
     # don't create info/paths.json file if this is an old noarch package
-<<<<<<< HEAD
     if not m.noarch_python:
         with open(join(info_dir, 'paths.json'), "w") as files_json:
             json.dump(files_json_info, files_json, sort_keys=True, indent=2, separators=(',', ': '),
                     cls=EntityEncoder)
-=======
-    if m.get_value('build/noarch_python', None):
-        return
-    with open(join(info_dir, 'paths.json'), "w") as files_json:
-        json.dump(files_json_info, files_json, sort_keys=True, indent=2, separators=(',', ': '),
-                  cls=EntityEncoder)
-
-
-def get_build_index(config, clear_cache=True):
-    # priority: local by croot (can vary), then channels passed as args,
-    #     then channels from config.
-    urls = [url_path(config.croot)] + list(config.channel_urls)
-    index = get_index(channel_urls=urls,
-                      prepend=not config.override_channels,
-                      use_local=False,
-                      use_cache=not clear_cache)
-    return index
-
-
-def recursive_req_folders(folders, start_specs, index):
-    """Get folders """
-    for folder in start_specs:
-        folder = folder.replace(" ", '-')
-        matching_keys = {key: val for key, val in index.items() if key.startswith(folder)}
-        for key, val in matching_keys.items():
-            recursive_req_folders(folders, val['requires'], index)
-        folders.extend([key.replace('.tar.bz2', "") for key in matching_keys.keys()])
-    return folders
-
-
-def create_env(prefix, specs, config, clear_cache=True, retry=0):
-    '''
-    Create a conda envrionment for the given prefix and specs.
-    '''
-    if config.debug:
-        logging.getLogger("conda_build").setLevel(logging.DEBUG)
-        external_logger_context = utils.LoggingContext(logging.DEBUG)
-    else:
-        logging.getLogger("conda_build").setLevel(logging.INFO)
-        external_logger_context = utils.LoggingContext(logging.ERROR)
-
-    with external_logger_context:
-        log = logging.getLogger(__name__)
-
-        specs = list(specs)
-        for feature, value in feature_list:
-            if value:
-                specs.append('%s@' % feature)
-
-        if specs:  # Don't waste time if there is nothing to do
-            log.debug("Creating environment in %s", prefix)
-            log.debug(str(specs))
-
-            with utils.path_prepended(prefix):
-                locks = []
-                try:
-                    if config.locking:
-                        _pkgs_dirs = pkgs_dirs[:1]
-                        locked_folders = _pkgs_dirs + list(config.bldpkgs_dirs)
-                        for folder in locked_folders:
-                            if not os.path.isdir(folder):
-                                os.makedirs(folder)
-                            lock = utils.get_lock(folder, timeout=config.timeout)
-                            if not folder.endswith('pkgs'):
-                                update_index(folder, config=config, lock=lock,
-                                             could_be_mirror=False)
-                            locks.append(lock)
-                        # lock used to generally indicate a conda operation occurring
-                        locks.append(utils.get_lock('conda-operation', timeout=config.timeout))
-
-                    with utils.try_acquire_locks(locks, timeout=config.timeout):
-                        index = get_build_index(config=config, clear_cache=True)
-                        actions = install_actions(prefix, index, specs)
-                        if config.disable_pip:
-                            actions['LINK'] = [spec for spec in actions['LINK'] if not spec.startswith('pip-')]  # noqa
-                            actions['LINK'] = [spec for spec in actions['LINK'] if not spec.startswith('setuptools-')]  # noqa
-                        display_actions(actions, index)
-                        if utils.on_win:
-                            for k, v in os.environ.items():
-                                os.environ[k] = str(v)
-                        execute_actions(actions, index, verbose=config.debug)
-                        warn_on_old_conda_build(index=index)
-                except (SystemExit, PaddingError, LinkError, CondaError) as exc:
-                    if (("too short in" in str(exc) or
-                            re.search('post-link failed for: .*openssl', str(exc)) or
-                            isinstance(exc, PaddingError)) and
-                            config.prefix_length > 80):
-                        if config.prefix_length_fallback:
-                            log.warn("Build prefix failed with prefix length %d",
-                                     config.prefix_length)
-                            log.warn("Error was: ")
-                            log.warn(str(exc))
-                            log.warn("One or more of your package dependencies needs to be rebuilt "
-                                    "with a longer prefix length.")
-                            log.warn("Falling back to legacy prefix length of 80 characters.")
-                            log.warn("Your package will not install into prefixes > 80 characters.")
-                            config.prefix_length = 80
-
-                            # Set this here and use to create environ
-                            #   Setting this here is important because we use it below (symlink)
-                            prefix = config.build_prefix
-
-                            create_env(prefix, specs, config=config,
-                                        clear_cache=clear_cache)
-                        else:
-                            raise
-                    # conda sometimes gets files deleted out from under itself.  Retry.
-                    #    The reason why we treat the "minimum conda version" text this way is that
-                    #    it occurs with info/files is missing.  That's also a symptom of these
-                    #    weird I/O issues that happen with parallel conda-build jobs.
-                    elif ('lock' in str(exc) or 'requires a minimum conda version' in str(exc) or
-                          'Cannot link a source that does not exist' in str(exc)):
-                        if retry < config.max_env_retry:
-                            log.warn("failed to create env, retrying.  exception was: %s", str(exc))
-                            create_env(prefix, specs, config=config,
-                                    clear_cache=clear_cache, retry=retry + 1)
-                    else:
-                        raise
-                # HACK: some of the time, conda screws up somehow and incomplete packages result.
-                #    Just retry.
-                except (AssertionError, IOError, ValueError, RuntimeError, LockError) as exc:
-                    if retry < config.max_env_retry:
-                        log.warn("failed to create env, retrying.  exception was: %s", str(exc))
-                        create_env(prefix, specs, config=config,
-                                   clear_cache=clear_cache, retry=retry + 1)
-                    else:
-                        log.error("Failed to create env, max retries exceeded.")
-                        raise
-
-    # ensure prefix exists, even if empty, i.e. when specs are empty
-    if not isdir(prefix):
-        os.makedirs(prefix)
-    if utils.on_win:
-        shell = "cmd.exe"
-    else:
-        shell = "bash"
-    symlink_conda(prefix, sys.prefix, shell)
-
-
-def get_installed_conda_build_version():
-    root_linked = linked(root_dir)
-    vers_inst = [dist.split('::', 1)[-1].rsplit('-', 2)[1] for dist in root_linked
-        if dist.split('::', 1)[-1].rsplit('-', 2)[0] == 'conda-build']
-    if not len(vers_inst) == 1:
-        logging.getLogger(__name__).warn("Could not detect installed version of conda-build")
-        return None
-    return vers_inst[0]
-
->>>>>>> 4c7411f9
 
     # Return a dict of file: sha1sum. We could (but currently do not)
     # use this to detect overlap and mutated overlap.
@@ -761,54 +592,7 @@
     for file in files_json_files:
         checksums[file['_path']] = file['sha256']
 
-<<<<<<< HEAD
     return checksums
-=======
-
-def filter_non_final_releases(pkg_list):
-    """cuts out packages wth rc/alpha/beta.
-
-    VersionOrder described in conda/version.py
-
-    Basically, it breaks up the version into pieces, and depends on version
-    formats like x.y.z[alpha/beta]
-    """
-    return [pkg for pkg in pkg_list if len(VersionOrder(pkg).version[3]) == 1]
-
-
-def warn_on_old_conda_build(index=None, installed_version=None, available_packages=None):
-    if not installed_version:
-        installed_version = get_installed_conda_build_version() or "0.0.0"
-    if not available_packages:
-        if index:
-            available_packages = get_conda_build_index_versions(index)
-        else:
-            raise ValueError("Must provide either available packages or"
-                             " index to warn_on_old_conda_build")
-    available_packages = sorted(filter_non_final_releases(available_packages), key=VersionOrder)
-    if (len(available_packages) > 0 and installed_version and
-            VersionOrder(installed_version) < VersionOrder(available_packages[-1])):
-        print("""
-WARNING: conda-build appears to be out of date. You have version %s but the
-latest version is %s. Run
-
-conda update -n root conda-build
-
-to get the latest version.
-""" % (installed_version, available_packages[-1]), file=sys.stderr)
-
-
-def filter_files(files_list, prefix, filter_patterns=('(.*[\\\\/])?\.git[\\\\/].*',
-                                                      'conda-meta.*',
-                                                      '(.*)?\.DS_Store.*')):
-    """Remove things like .git from the list of files to be copied"""
-    for pattern in filter_patterns:
-        r = re.compile(pattern)
-        files_list = set(files_list) - set(filter(r.match, files_list))
-    return [f.replace(prefix + os.path.sep, '') for f in files_list
-            if (not os.path.isdir(os.path.join(prefix, f)) or
-                os.path.islink(os.path.join(prefix, f)))]
->>>>>>> 4c7411f9
 
 
 def post_process_files(m, initial_prefix_files):
@@ -887,13 +671,8 @@
                              cwd=metadata.config.build_prefix, env=env_output)
     else:
         # we exclude the list of files that we want to keep, so post-process picks them up as "new"
-<<<<<<< HEAD
         keep_files = set(utils.expand_globs(files, metadata.config.build_prefix))
         pfx_files = set(utils.prefix_files(metadata.config.build_prefix))
-=======
-        keep_files = set(utils.expand_globs(files, config.build_prefix))
-        pfx_files = set(prefix_files(config.build_prefix))
->>>>>>> 4c7411f9
         initial_files = set(item for item in (pfx_files - keep_files)
                             if not any(keep_file.startswith(item) for keep_file in keep_files))
 
@@ -1121,11 +900,7 @@
             if not has_matches:
                 log.warn("Glob %s from always_include_files does not match any files", pat)
         # Save this for later
-<<<<<<< HEAD
-        with open(join(m.config.croot, 'prefix_files.txt'), 'w') as f:
-=======
         with open(join(m.config.build_folder, 'prefix_files.txt'), 'w') as f:
->>>>>>> 4c7411f9
             f.write(u'\n'.join(sorted(list(files1))))
             f.write(u'\n')
 
@@ -1187,16 +962,13 @@
 
     new_pkgs = default_return
     if post in [True, None]:
-<<<<<<< HEAD
         outputs = m.get_output_metadata_set(permit_unsatisfiable_variants=False)
 
         # subdir needs to always be some real platform - so ignore noarch.
         subdir = (m.config.host_subdir if m.config.host_subdir != 'noarch' else
                     m.config.subdir)
-
         if actions:
             environ.remove_env(actions, index, m.config)
-
         for (output_d, m) in outputs:
             assert m.final, "output metadata for {} is not finalized".format(m.dist())
             pkg_path = bldpkg_path(m)
@@ -1212,23 +984,6 @@
                 #    package to the index.
                 index = get_build_index(config=m.config, subdir=subdir,
                                         clear_cache=True)
-=======
-        with open(join(m.config.build_folder, 'prefix_files.txt'), 'r') as f:
-            initial_files = set(f.read().splitlines())
-
-        files = prefix_files(prefix=m.config.build_prefix) - initial_files
-        outputs = m.get_output_metadata_set(files=files)
-
-        output_folders = set()
-        for (output_dict, m) in outputs:
-            built_package = bundlers[output_dict.get('type', 'conda')](output_dict, m, config, env)
-            built_packages.append(built_package)
-            output_folders.add(os.path.dirname(built_package))
-
-        for folder in output_folders:
-            update_index(folder, config, could_be_mirror=False)
-
->>>>>>> 4c7411f9
     else:
         print("STOPPING BUILD BEFORE POST:", m.dist())
 
@@ -1572,37 +1327,6 @@
         else:
             post = None
 
-<<<<<<< HEAD
-=======
-        recipe = recipe_list.popleft()
-        if hasattr(recipe, 'config'):
-            metadata = recipe
-            config = metadata.config
-            # this code is duplicated below because we need to be sure that the build id is set
-            #    before downloading happens - or else we lose where downloads are
-            if config.set_build_id:
-                config.compute_build_id(metadata.name(), reset=True)
-            recipe_parent_dir = ""
-            to_build_recursive.append(metadata.name())
-        else:
-            recipe_parent_dir = os.path.dirname(recipe)
-            recipe = recipe.rstrip("/").rstrip("\\")
-            to_build_recursive.append(os.path.basename(recipe))
-
-            metadata, need_source_download, need_reparse_in_env = render_recipe(recipe,
-                                                                    config=config)
-        if not getattr(config, "noverify", False):
-            verifier = Verify()
-            ignore_scripts = config.ignore_recipe_verify_scripts if \
-                config.ignore_recipe_verify_scripts else None
-            run_scripts = config.run_recipe_verify_scripts if \
-                config.run_recipe_verify_scripts else None
-            verifier.verify_recipe(ignore_scripts=ignore_scripts, run_scripts=run_scripts,
-                                   rendered_meta=metadata.meta, recipe_dir=metadata.path)
-
-        if metadata.name() not in metadata.config.build_folder and metadata.config.set_build_id:
-            metadata.config.compute_build_id(metadata.name(), reset=True)
->>>>>>> 4c7411f9
         try:
             recipe = recipe_list.popleft()
             name = recipe.name() if hasattr(recipe, 'name') else recipe
