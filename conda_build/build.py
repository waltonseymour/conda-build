'''
Module that does most of the heavy lifting for the ``conda build`` command.
'''
from __future__ import absolute_import, division, print_function

import codecs
from collections import deque, OrderedDict
import fnmatch
from glob import glob
import io
import json
import logging
import mmap
import os
from os.path import isdir, isfile, islink, join
import re
import shutil
import stat
import subprocess
import sys
import tarfile
import hashlib

# this is to compensate for a requests idna encoding error.  Conda is a better place to fix,
#   eventually
# exception is raises: "LookupError: unknown encoding: idna"
#    http://stackoverflow.com/a/13057751/1170370
import encodings.idna  # NOQA


# used to get version
from .conda_interface import envs_dirs, env_path_backup_var_exists
from .conda_interface import PY3, cc
from .conda_interface import prefix_placeholder, linked
from .conda_interface import url_path
from .conda_interface import TemporaryDirectory
from .conda_interface import VersionOrder
from .conda_interface import text_type
from .conda_interface import CrossPlatformStLink
from .conda_interface import PathType, FileMode
from .conda_interface import EntityEncoder
from .conda_interface import get_rc_urls
from .conda_interface import dist_str_in_index, Dist

from conda_build import __version__
from conda_build import environ, source, tarcheck, utils
from conda_build.index import get_build_index
from conda_build.render import (output_yaml, bldpkg_path, render_recipe, reparse, finalize_metadata,
                                distribute_variants)
import conda_build.os_utils.external as external
from conda_build.post import (post_process, post_build,
                              fix_permissions, get_build_metadata)

from conda_build.index import update_index
from conda_build.create_test import (create_files, create_shell_files,
                                     create_py_files, create_pl_files)
from conda_build.exceptions import indent, DependencyNeedsBuildingError
from conda_build.variants import (set_language_env_vars, dict_of_lists_to_list_of_dicts,
                                  get_package_variants)

import conda_build.noarch_python as noarch_python
from conda_verify.verify import Verify

from conda import __version__ as conda_version
from conda_build import __version__ as conda_build_version

if 'bsd' in sys.platform:
    shell_path = '/bin/sh'
else:
    shell_path = '/bin/bash'


def prefix_files(prefix):
    '''
    Returns a set of all files in prefix.
    '''
    res = set()
    for root, dirs, files in os.walk(prefix):
        for fn in files:
            res.add(join(root, fn)[len(prefix) + 1:])
        for dn in dirs:
            path = join(root, dn)
            if islink(path):
                res.add(path[len(prefix) + 1:])
    return res


def create_post_scripts(m):
    '''
    Create scripts to run after build step
    '''
    recipe_dir = m.path
    ext = '.bat' if utils.on_win else '.sh'
    for tp in 'pre-link', 'post-link', 'pre-unlink':
        src = join(recipe_dir, tp + ext)
        if not isfile(src):
            continue
        # TODOCROSS :: utils.on_win here needs to check if the host is Windows instead.
        dst_dir = join(m.config.host_prefix,
                       'Scripts' if utils.on_win else 'bin')
        if not isdir(dst_dir):
            os.makedirs(dst_dir, 0o775)
        dst = join(dst_dir, '.%s-%s%s' % (m.name(), tp, ext))
        utils.copy_into(src, dst, m.config.timeout, locking=m.config.locking)
        os.chmod(dst, 0o775)


def have_prefix_files(files, prefix):
    '''
    Yields files that contain the current prefix in them, and modifies them
    to replace the prefix with a placeholder.

    :param files: Filenames to check for instances of prefix
    :type files: list of tuples containing strings (prefix, mode, filename)
    '''
    prefix_bytes = prefix.encode(utils.codec)
    prefix_placeholder_bytes = prefix_placeholder.encode(utils.codec)
    if utils.on_win:
        forward_slash_prefix = prefix.replace('\\', '/')
        forward_slash_prefix_bytes = forward_slash_prefix.encode(utils.codec)
        double_backslash_prefix = prefix.replace('\\', '\\\\')
        double_backslash_prefix_bytes = double_backslash_prefix.encode(utils.codec)

    for f in files:
        if f.endswith(('.pyc', '.pyo', '.a')):
            continue
        path = join(prefix, f)
        if not isfile(path):
            continue
        if sys.platform != 'darwin' and islink(path):
            # OSX does not allow hard-linking symbolic links, so we cannot
            # skip symbolic links (as we can on Linux)
            continue

        # dont try to mmap an empty file
        if os.stat(path).st_size == 0:
            continue

        fi = open(path, 'rb+')
        mm = mmap.mmap(fi.fileno(), 0)

        mode = 'binary' if mm.find(b'\x00') != -1 else 'text'
        if mode == 'text':
            if not utils.on_win and mm.find(prefix_bytes) != -1:
                # Use the placeholder for maximal backwards compatibility, and
                # to minimize the occurrences of usernames appearing in built
                # packages.
                rewrite_file_with_new_prefix(path, mm[:], prefix_bytes, prefix_placeholder_bytes)
                mm.close()
                fi.close()
                fi = open(path, 'rb+')
                mm = mmap.mmap(fi.fileno(), 0)
        if mm.find(prefix_bytes) != -1:
            yield (prefix, mode, f)
        if utils.on_win and mm.find(forward_slash_prefix_bytes) != -1:
            # some windows libraries use unix-style path separators
            yield (forward_slash_prefix, mode, f)
        elif utils.on_win and mm.find(double_backslash_prefix_bytes) != -1:
            # some windows libraries have double backslashes as escaping
            yield (double_backslash_prefix, mode, f)
        if mm.find(prefix_placeholder_bytes) != -1:
            yield (prefix_placeholder, mode, f)
        mm.close()
        fi.close()


def rewrite_file_with_new_prefix(path, data, old_prefix, new_prefix):
    # Old and new prefix should be bytes

    st = os.stat(path)
    data = data.replace(old_prefix, new_prefix)
    # Save as
    with open(path, 'wb') as fo:
        fo.write(data)
    os.chmod(path, stat.S_IMODE(st.st_mode) | stat.S_IWUSR)  # chmod u+w
    return data


# TODO: this is mostly duplicated with the scheme of pin_run_as_build.  Could be refactored
#     away, probably.
def get_run_dists(m):
    prefix = join(envs_dirs[0], '_run')
    utils.rm_rf(prefix)
    environ.create_env(prefix, [ms.spec for ms in m.ms_depends('run')], config=m.config,
                       subdir=m.config.host_subdir)
    return sorted(linked(prefix))


def copy_recipe(m):
    if m.config.include_recipe and m.include_recipe():
        recipe_dir = join(m.config.info_dir, 'recipe')
        try:
            os.makedirs(recipe_dir)
        except:
            pass

        if os.path.isdir(m.path):
            for fn in os.listdir(m.path):
                if fn.startswith('.'):
                    continue
                src_path = join(m.path, fn)
                dst_path = join(recipe_dir, fn)
                utils.copy_into(src_path, dst_path, timeout=m.config.timeout,
                                locking=m.config.locking)

            # store the rendered meta.yaml file, plus information about where it came from
            #    and what version of conda-build created it
            original_recipe = os.path.join(m.path, 'meta.yaml')
        else:
            original_recipe = ""

        rendered = output_yaml(m)

        if not original_recipe or not open(original_recipe).read() == rendered:
            with open(join(recipe_dir, "meta.yaml"), 'w') as f:
                f.write("# This file created by conda-build {}\n".format(__version__))
                if original_recipe:
                    f.write("# meta.yaml template originally from:\n")
                    f.write("# " + source.get_repository_info(m.path) + "\n")
                f.write("# ------------------------------------------------\n\n")
                f.write(rendered)
            if original_recipe:
                utils.copy_into(original_recipe, os.path.join(recipe_dir, 'meta.yaml.template'),
                          timeout=m.config.timeout, locking=m.config.locking)


def copy_readme(m):
    readme = m.get_value('about/readme')
    if readme:
        src = join(m.config.work_dir, readme)
        if not isfile(src):
            sys.exit("Error: no readme file: %s" % readme)
        dst = join(m.config.info_dir, readme)
        utils.copy_into(src, dst, m.config.timeout, locking=m.config.locking)
        if os.path.split(readme)[1] not in {"README.md", "README.rst", "README"}:
            print("WARNING: anaconda.org only recognizes about/readme "
                  "as README.md and README.rst", file=sys.stderr)


def copy_license(m):
    license_file = m.get_value('about/license_file')
    if license_file:
        utils.copy_into(join(m.config.work_dir, license_file),
                        join(m.config.info_dir, 'LICENSE.txt'), m.config.timeout,
                        locking=m.config.locking)


def write_hash_input(m):
    recipe_input, file_paths = m._get_hash_contents()
    with open(os.path.join(m.config.info_dir, 'hash_input.json'), 'w') as f:
        json.dump(recipe_input, f)

    if m.config.include_recipe and m.include_recipe():
        with codecs.open(os.path.join(m.config.info_dir, 'hash_input_files'), 'w', 'utf-8') as f:
            for fname in file_paths:
                f.write(fname + '\n')


def get_files_with_prefix(m, files, prefix):
    files_with_prefix = sorted(have_prefix_files(files, prefix))

    ignore_files = m.ignore_prefix_files()
    ignore_types = set()
    if not hasattr(ignore_files, "__iter__"):
        if ignore_files is True:
            ignore_types.update((FileMode.text.name, FileMode.binary.name))
        ignore_files = []
    if not m.get_value('build/detect_binary_files_with_prefix', True):
        ignore_types.update((FileMode.binary.name,))
    # files_with_prefix is a list of tuples containing (prefix_placeholder, file_mode)
    ignore_files.extend(
        f[2] for f in files_with_prefix if f[1] in ignore_types and f[2] not in ignore_files)
    files_with_prefix = [f for f in files_with_prefix if f[2] not in ignore_files]
    return files_with_prefix


def detect_and_record_prefix_files(m, files, prefix):
    files_with_prefix = get_files_with_prefix(m, files, prefix)
    binary_has_prefix_files = m.binary_has_prefix_files()
    text_has_prefix_files = m.has_prefix_files()

    if files_with_prefix and not m.noarch:
        if utils.on_win:
            # Paths on Windows can contain spaces, so we need to quote the
            # paths. Fortunately they can't contain quotes, so we don't have
            # to worry about nested quotes.
            fmt_str = '"%s" %s "%s"\n'
        else:
            # Don't do it everywhere because paths on Unix can contain quotes,
            # and we don't have a good method of escaping, and because older
            # versions of conda don't support quotes in has_prefix
            fmt_str = '%s %s %s\n'

        with open(join(m.config.info_dir, 'has_prefix'), 'w') as fo:
            for pfix, mode, fn in files_with_prefix:
                print("Detected hard-coded path in %s file %s" % (mode, fn))
                fo.write(fmt_str % (pfix, mode, fn))

                if mode == 'binary' and fn in binary_has_prefix_files:
                    binary_has_prefix_files.remove(fn)
                elif mode == 'text' and fn in text_has_prefix_files:
                    text_has_prefix_files.remove(fn)

    # make sure we found all of the files expected
    errstr = ""
    for f in text_has_prefix_files:
        errstr += "Did not detect hard-coded path in %s from has_prefix_files\n" % f
    for f in binary_has_prefix_files:
        errstr += "Did not detect hard-coded path in %s from binary_has_prefix_files\n" % f
    if errstr:
        raise RuntimeError(errstr)


def sanitize_channel(channel):
    return re.sub('\/t\/[a-zA-Z0-9\-]*\/', '/t/<TOKEN>/', channel)


def write_info_files_file(m, files):
    entry_point_scripts = m.get_value('build/entry_points')
    entry_point_script_names = get_entry_point_script_names(entry_point_scripts)

    mode_dict = {'mode': 'w', 'encoding': 'utf-8'} if PY3 else {'mode': 'wb'}
    with open(join(m.config.info_dir, 'files'), **mode_dict) as fo:
        if m.get_value('build/noarch_python'):
            fo.write('\n')
        elif m.noarch == 'python':
            for f in files:
                if f.find("site-packages") >= 0:
                    fo.write(f[f.find("site-packages"):] + '\n')
                elif f.startswith("bin") and (f not in entry_point_script_names):
                    fo.write(f.replace("bin", "python-scripts") + '\n')
                elif f.startswith("Scripts") and (f not in entry_point_script_names):
                    fo.write(f.replace("Scripts", "python-scripts") + '\n')
                else:
                    fo.write(f + '\n')
        else:
            for f in files:
                fo.write(f + '\n')


def write_link_json(m):
    package_metadata = OrderedDict()
    noarch_type = m.get_value('build/noarch')
    if noarch_type:
        noarch_dict = OrderedDict(type=text_type(noarch_type))
        if text_type(noarch_type).lower() == "python":
            entry_points = m.get_value('build/entry_points')
            if entry_points:
                noarch_dict['entry_points'] = entry_points
        package_metadata['noarch'] = noarch_dict

    preferred_env = m.get_value("build/preferred_env")
    if preferred_env:
        preferred_env_dict = OrderedDict(name=text_type(preferred_env))
        executable_paths = m.get_value("build/preferred_env_executable_paths")
        if executable_paths:
            preferred_env_dict["executable_paths"] = executable_paths
        package_metadata["preferred_env"] = preferred_env_dict
    if package_metadata:
        # The original name of this file was info/package_metadata_version.json, but we've
        #   now changed it to info/link.json.  Still, we must indefinitely keep the key name
        #   package_metadata_version, or we break conda.
        package_metadata["package_metadata_version"] = 1
        with open(os.path.join(m.config.info_dir, "link.json"), 'w') as fh:
            fh.write(json.dumps(package_metadata, sort_keys=True, indent=2, separators=(',', ': ')))


def write_about_json(m):
    with open(join(m.config.info_dir, 'about.json'), 'w') as fo:
        d = {}
        for key in ('home', 'dev_url', 'doc_url', 'license_url',
                    'license', 'summary', 'description', 'license_family'):
            value = m.get_value('about/%s' % key)
            if value:
                d[key] = value

        # for sake of reproducibility, record some conda info
        d['conda_version'] = conda_version
        d['conda_build_version'] = conda_build_version
        # conda env will be in most, but not necessarily all installations.
        #    Don't die if we don't see it.
        stripped_channels = []
        for channel in get_rc_urls() + list(m.config.channel_urls):
            stripped_channels.append(sanitize_channel(channel))
        d['channels'] = stripped_channels
        evars = ['PATH', 'PYTHONPATH', 'PYTHONHOME', 'CONDA_DEFAULT_ENV',
                 'CIO_TEST', 'CONDA_ENVS_PATH']

        if cc.platform == 'linux':
            evars.append('LD_LIBRARY_PATH')
        elif cc.platform == 'osx':
            evars.append('DYLD_LIBRARY_PATH')
        d['env_vars'] = {ev: os.getenv(ev, '<not set>') for ev in evars}
        # this information will only be present in conda 4.2.10+
        try:
            d['conda_private'] = cc.conda_private
        except (KeyError, AttributeError):
            pass
        env = environ.Environment(cc.root_dir)
        d['root_pkgs'] = env.package_specs()
        json.dump(d, fo, indent=2, sort_keys=True)


def write_info_json(m):
    info_index = m.info_index()
    pin_depends = m.get_value('build/pin_depends')
    if pin_depends:
        dists = get_run_dists(m)
        with open(join(m.config.info_dir, 'requires'), 'w') as fo:
            fo.write("""\
# This file as created when building:
#
#     %s.tar.bz2  (on '%s')
#
# It can be used to create the runtime environment of this package using:
# $ conda create --name <env> --file <this file>
""" % (m.dist(), m.config.build_subdir))
            dist = m.dist()
            if hasattr(dists[0], 'version'):
                dist = Dist(dist)
            for dist in sorted(dists + [dist]):
                fo.write('%s\n' % '='.join(dist.split('::', 1)[-1].rsplit('-', 2)))
        if pin_depends == 'strict':
            info_index['depends'] = [' '.join(dist.split('::', 1)[-1].rsplit('-', 2))
                                     for dist in dists]

    # Deal with Python 2 and 3's different json module type reqs
    mode_dict = {'mode': 'w', 'encoding': 'utf-8'} if PY3 else {'mode': 'wb'}
    with open(join(m.config.info_dir, 'index.json'), **mode_dict) as fo:
        json.dump(info_index, fo, indent=2, sort_keys=True)


def write_no_link(m, files):
    no_link = m.get_value('build/no_link')
    if no_link:
        if not isinstance(no_link, list):
            no_link = [no_link]
        with open(join(m.config.info_dir, 'no_link'), 'w') as fo:
            for f in files:
                if any(fnmatch.fnmatch(f, p) for p in no_link):
                    fo.write(f + '\n')


def get_entry_point_script_names(entry_point_scripts):
    scripts = []
    for entry_point in entry_point_scripts:
        cmd = entry_point[:entry_point.find("= ")].strip()
        if utils.on_win:
            scripts.append("Scripts\\%s-script.py" % cmd)
            scripts.append("Scripts\\%s.exe" % cmd)
        else:
            scripts.append("bin/%s" % cmd)
    return scripts


def write_pin_downstream(m):
    if not m.get_section('outputs'):
        if 'pin_downstream' in m.meta.get('build', {}):
            with open(os.path.join(m.config.info_dir, 'pin_downstream'), 'w') as f:
                for pin in utils.ensure_list(m.meta['build']['pin_downstream']):
                    f.write(pin + "\n")
    else:
        # TODO: would be nicer to have a data structure that allowed direct lookup.
        #    shouldn't be too bad here, the number of things should always be pretty small.
        for (output_dict, out_m) in m.get_output_metadata_set(None):
            if m.name() == out_m.name() and 'pin_downstream' in output_dict:
                with open(os.path.join(m.config.info_dir, 'pin_downstream'), 'w') as f:
                    for pin in utils.ensure_list(output_dict['pin_downstream']):
                        f.write(pin + "\n")


def create_info_files(m, files, prefix):
    '''
    Creates the metadata files that will be stored in the built package.

    :param m: Package metadata
    :type m: Metadata
    :param files: Paths to files to include in package
    :type files: list of str
    '''

    if utils.on_win:
        # make sure we use '/' path separators in metadata
        files = [_f.replace('\\', '/') for _f in files]

    write_hash_input(m)
    write_info_json(m)  # actually index.json
    write_about_json(m)
    write_link_json(m)
    write_pin_downstream(m)

    # just for lack of confusion, don't show outputs in final rendered recipes
    if 'outputs' in m.meta:
        del m.meta['outputs']

    copy_recipe(m)
    copy_readme(m)
    copy_license(m)

    write_info_files_file(m, files)

    files_with_prefix = get_files_with_prefix(m, files, prefix)
    create_info_files_json_v1(m, m.config.info_dir, prefix, files, files_with_prefix)

    detect_and_record_prefix_files(m, files, prefix)
    write_no_link(m, files)

    if m.get_value('source/git_url'):
        with io.open(join(m.config.info_dir, 'git'), 'w', encoding='utf-8') as fo:
            source.git_info(m.config, fo)

    if m.get_value('app/icon'):
        utils.copy_into(join(m.path, m.get_value('app/icon')),
                        join(m.config.info_dir, 'icon.png'),
                        m.config.timeout, locking=m.config.locking)
    return [f.replace(m.config.host_prefix + os.sep, '')
            for root, _, _ in os.walk(m.config.info_dir)
            for f in glob(os.path.join(root, '*'))]


def get_short_path(m, target_file):
    entry_point_script_names = get_entry_point_script_names(m.get_value('build/entry_points'))
    if m.noarch == 'python':
        if target_file.find("site-packages") >= 0:
            return target_file[target_file.find("site-packages"):]
        elif target_file.startswith("bin") and (target_file not in entry_point_script_names):
            return target_file.replace("bin", "python-scripts")
        elif target_file.startswith("Scripts") and (target_file not in entry_point_script_names):
            return target_file.replace("Scripts", "python-scripts")
        else:
            return target_file
    elif m.noarch:
        return None
    else:
        return target_file


def sha256_checksum(filename, buffersize=65536):
    if not isfile(filename):
        return None
    sha256 = hashlib.sha256()
    with open(filename, 'rb') as f:
        for block in iter(lambda: f.read(buffersize), b''):
            sha256.update(block)
    return sha256.hexdigest()


def has_prefix(short_path, files_with_prefix):
    for prefix, mode, filename in files_with_prefix:
        if short_path == filename:
            return prefix, mode
    return None, None


def is_no_link(no_link, short_path):
    if no_link is not None and short_path in no_link:
        return True


def get_inode_paths(files, target_short_path, prefix):
    utils.ensure_list(files)
    target_short_path_inode = os.lstat(join(prefix, target_short_path)).st_ino
    hardlinked_files = [sp for sp in files
                        if os.lstat(join(prefix, sp)).st_ino == target_short_path_inode]
    return sorted(hardlinked_files)


def path_type(path):
    return PathType.softlink if islink(path) else PathType.hardlink


def build_info_files_json_v1(m, prefix, files, files_with_prefix):
    no_link_files = m.get_value('build/no_link')
    files_json = []
    for fi in sorted(files):
        prefix_placeholder, file_mode = has_prefix(fi, files_with_prefix)
        path = os.path.join(prefix, fi)
        file_info = {
            "_path": get_short_path(m, fi),
            "sha256": sha256_checksum(path),
            "size_in_bytes": os.path.getsize(path),
            "path_type": path_type(path),
        }
        no_link = is_no_link(no_link_files, fi)
        if no_link:
            file_info["no_link"] = no_link
        if prefix_placeholder and file_mode:
            file_info["prefix_placeholder"] = prefix_placeholder
            file_info["file_mode"] = file_mode
        if file_info.get("path_type") == PathType.hardlink and CrossPlatformStLink.st_nlink(
                join(prefix, fi)) > 1:
            inode_paths = get_inode_paths(files, fi, prefix)
            file_info["inode_paths"] = inode_paths
        files_json.append(file_info)
    return files_json


def create_info_files_json_v1(m, info_dir, prefix, files, files_with_prefix):
    # fields: "_path", "sha256", "size_in_bytes", "path_type", "file_mode",
    #         "prefix_placeholder", "no_link", "inode_paths"
    files_json_files = build_info_files_json_v1(m, prefix, files, files_with_prefix)
    files_json_info = {
        "paths_version": 1,
        "paths": files_json_files,
    }

    # don't create info/paths.json file if this is an old noarch package
    if m.get_value('build/noarch_python', None):
        return
    with open(join(info_dir, 'paths.json'), "w") as files_json:
        json.dump(files_json_info, files_json, sort_keys=True, indent=2, separators=(',', ': '),
                  cls=EntityEncoder)


def filter_files(files_list, prefix, filter_patterns=('(.*[\\\\/])?\.git[\\\\/].*',
                                                      'conda-meta.*',
                                                      '(.*)?\.DS_Store.*')):
    """Remove things like .git from the list of files to be copied"""
    for pattern in filter_patterns:
        r = re.compile(pattern)
        files_list = set(files_list) - set(filter(r.match, files_list))
    return [f.replace(prefix + os.path.sep, '') for f in files_list
            if not os.path.isdir(os.path.join(prefix, f))]


def post_process_files(m, initial_prefix_files):
    get_build_metadata(m)
    create_post_scripts(m)

    if m.noarch != 'python':
        utils.create_entry_points(m.get_value('build/entry_points'), config=m.config)
    current_prefix_files = prefix_files(prefix=m.config.build_prefix)

    post_process(sorted(current_prefix_files - initial_prefix_files),
                    prefix=m.config.build_prefix,
                    config=m.config,
                    preserve_egg_dir=bool(m.get_value('build/preserve_egg_dir')),
                    noarch=m.get_value('build/noarch'),
                    skip_compile_pyc=m.get_value('build/skip_compile_pyc'))

    # The post processing may have deleted some files (like easy-install.pth)
    current_prefix_files = prefix_files(prefix=m.config.build_prefix)
    new_files = sorted(current_prefix_files - initial_prefix_files)
    new_files = filter_files(new_files, prefix=m.config.build_prefix)
    if any(m.config.meta_dir in join(m.config.build_prefix, f) for f in new_files):
        meta_files = (tuple(f for f in new_files if m.config.meta_dir in
                join(m.config.build_prefix, f)),)
        sys.exit(indent("""Error: Untracked file(s) %s found in conda-meta directory.
This error usually comes from using conda in the build script.  Avoid doing this, as it
can lead to packages that include their dependencies.""" % meta_files))
    post_build(m, new_files, prefix=m.config.build_prefix, build_python=m.config.build_python,
               croot=m.config.croot)

    entry_point_script_names = get_entry_point_script_names(m.get_value('build/entry_points'))
    if m.noarch == 'python':
        pkg_files = [fi for fi in new_files if fi not in entry_point_script_names]
    else:
        pkg_files = new_files

    # the legacy noarch
    if m.get_value('build/noarch_python'):
        noarch_python.transform(m, new_files, m.config.build_prefix)
    # new way: build/noarch: python
    elif m.noarch == 'python':
        noarch_python.populate_files(m, pkg_files, m.config.build_prefix, entry_point_script_names)

    current_prefix_files = prefix_files(prefix=m.config.build_prefix)
    new_files = current_prefix_files - initial_prefix_files
    fix_permissions(new_files, m.config.build_prefix)

    return new_files


def bundle_conda(output, metadata, env, **kw):
    log = logging.getLogger(__name__)
    log.info('Packaging %s', metadata.dist())

    files = output.get('files', [])
    if not files and output.get('script'):
        interpreter = output.get('script_interpreter')
        if not interpreter:
            interpreter = guess_interpreter(output['script'])
<<<<<<< HEAD
        initial_files = prefix_files(metadata.config.build_prefix)
        utils.check_call_env(interpreter.split(' ') +
                    [os.path.join(metadata.path, output['script'])],
                    cwd=metadata.config.build_prefix, env=env)
    else:
        # we exclude the list of files that we want to keep, so post-process picks them up as "new"
        files = list(set(utils.expand_globs(files, metadata.config.build_prefix)))
        initial_files = set(prefix_files(metadata.config.build_prefix)) - set(files)

    files = post_process_files(metadata, initial_files)

    output_filename = ('-'.join([output['name'], metadata.version(),
                                 metadata.build_id()]) + '.tar.bz2')
    # first filter is so that info_files does not pick up ignored files
    files = filter_files(files, prefix=metadata.config.build_prefix)
    create_info_files(metadata, files, prefix=metadata.config.build_prefix)
    test_dest_path = os.path.join(metadata.config.info_dir, 'recipe', 'run_test.py')
    if output.get('test', {}).get('script'):
        utils.copy_into(os.path.join(metadata.path, output['test']['script']),
                        test_dest_path, metadata.config.timeout, locking=metadata.config.locking)
    elif os.path.isfile(test_dest_path) and metadata.meta.get('extra', {}).get('parent_recipe'):
        # the test belongs to the parent recipe.  Don't include it in subpackages.
        utils.rm_rf(test_dest_path)
    # here we add the info files into the prefix, so we want to re-collect the files list
    files = set(prefix_files(metadata.config.build_prefix)) - initial_files
    files = filter_files(files, prefix=metadata.config.build_prefix)
=======
        env_output = env.copy()
        env_output['TOP_PKG_NAME'] = env['PKG_NAME']
        env_output['TOP_PKG_VERSION'] = env['PKG_VERSION']
        env_output['PKG_VERSION'] = metadata.version()
        env_output['PKG_NAME'] = metadata.get_value('package/name')
        initial_files_snapshot = prefix_files(metadata.config.host_prefix)
        utils.check_call_env(interpreter.split(' ') +
                    [os.path.join(metadata.path, output['script'])],
                    cwd=metadata.config.host_prefix, env=env_output)
        files = prefix_files(metadata.config.host_prefix) - initial_files_snapshot

    output_metadata = metadata.get_output_metadata(output)

    output_filename = output_metadata.dist() + '.tar.bz2'
    files = list(set(utils.expand_globs(files, metadata.config.host_prefix)))
    files = utils.filter_files(files, prefix=output_metadata.config.build_prefix)
    info_files = create_info_files(output_metadata, files,
                                   prefix=output_metadata.config.host_prefix)
    info_files = utils.filter_files(info_files, prefix=output_metadata.config.build_prefix)
    for f in info_files:
        if f not in files:
            files.append(f)
>>>>>>> ed1bbc8b

    # lock the output directory while we build this file
    # create the tarball in a temporary directory to minimize lock time
    with TemporaryDirectory() as tmp:
        tmp_path = os.path.join(tmp, os.path.basename(output_filename))
        t = tarfile.open(tmp_path, 'w:bz2')

        def order(f):
            # we don't care about empty files so send them back via 100000
            fsize = os.stat(join(metadata.config.host_prefix, f)).st_size or 100000
            # info/* records will be False == 0, others will be 1.
            info_order = int(os.path.dirname(f) != 'info')
            return info_order, fsize

        # add files in order of a) in info directory, b) increasing size so
        # we can access small manifest or json files without decompressing
        # possible large binary or data files
        for f in sorted(files, key=order):
            t.add(join(metadata.config.host_prefix, f), f)
        t.close()

        # we're done building, perform some checks
        tarcheck.check_all(tmp_path, metadata.config)
        if not getattr(metadata.config, "noverify", False):
            verifier = Verify()
            ignore_scripts = metadata.config.ignore_package_verify_scripts if \
                             metadata.config.ignore_package_verify_scripts else None
            run_scripts = metadata.config.run_package_verify_scripts if \
                          metadata.config.run_package_verify_scripts else None
            verifier.verify_package(ignore_scripts=ignore_scripts, run_scripts=run_scripts,
                                    path_to_package=tmp_path)
        subdir = 'noarch' if metadata.noarch else metadata.config.host_subdir
        if metadata.config.output_folder:
            output_folder = os.path.join(metadata.config.output_folder, subdir)
        else:
            output_folder = os.path.join(os.path.dirname(metadata.config.bldpkgs_dir), subdir)
        final_output = os.path.join(output_folder, output_filename)
        if os.path.isfile(final_output):
            os.remove(final_output)
        utils.copy_into(tmp_path, final_output, metadata.config.timeout,
                        locking=metadata.config.locking)

    update_index(output_folder, config=metadata.config)

    # HACK: conda really wants a noarch folder to be around.  Create it as necessary.
    if os.path.basename(output_folder) != 'noarch':
        try:
            os.makedirs(os.path.join(os.path.dirname(output_folder), 'noarch'))
        except OSError:
            pass
        update_index(os.path.join(os.path.dirname(output_folder), 'noarch'), config=metadata.config)

    # remove files from build prefix.  This is so that they can be included in other packages.  If
    #     we were to leave them in place, then later scripts meant to also include them may not.
    for f in files:
        if not os.path.isabs(f):
            f = os.path.abspath(os.path.normpath(os.path.join(metadata.config.build_prefix, f)))
        utils.rm_rf(f)
    return final_output


def bundle_wheel(output, metadata, env):
    import pip
    with TemporaryDirectory() as tmpdir, utils.tmp_chdir(metadata.config.work_dir):
        pip.main(['wheel', '--wheel-dir', tmpdir, '--no-deps', '.'])
        wheel_file = glob(os.path.join(tmpdir, "*.whl"))[0]
        utils.copy_into(wheel_file, metadata.config.bldpkgs_dir, locking=metadata.config.locking)
    return os.path.join(metadata.config.bldpkgs_dir, os.path.basename(wheel_file))


def scan_metadata(path):
    '''
    Scan all json files in 'path' and return a dictionary with their contents.
    Files are assumed to be in 'index.json' format.
    '''
    installed = dict()
    for filename in glob(os.path.join(path, '*.json')):
        with open(filename) as file:
            data = json.load(file)
            installed[data['name']] = data
    return installed


bundlers = {
    'conda': bundle_conda,
    'wheel': bundle_wheel,
}


def build(m, index, post=None, need_source_download=True, need_reparse_in_env=False):
    '''
    Build the package with the specified metadata.

    :param m: Package metadata
    :type m: Metadata
    :type post: bool or None. None means run the whole build. True means run
    post only. False means stop just before the post.
    :type need_source_download: bool: if rendering failed to download source
    (due to missing tools), retry here after build env is populated
    '''

    if m.skip():
        utils.print_skip_message(m)
        return []

    log = logging.getLogger(__name__)

    with utils.path_prepended(m.config.build_prefix):
        env = environ.get_dict(config=m.config, m=m)
    env["CONDA_BUILD_STATE"] = "BUILD"
    if env_path_backup_var_exists:
        env["CONDA_PATH_BACKUP"] = os.environ["CONDA_PATH_BACKUP"]

    built_packages = []

    if post in [False, None]:
        if m.uses_jinja and (need_source_download or need_reparse_in_env):
            print("    (actual version deferred until further download or env creation)")

        specs = [ms.spec for ms in m.ms_depends('build')]
        if any(out.get('type') == 'wheel' for out in m.meta.get('outputs', [])):
            specs.extend(['pip', 'wheel'])

        vcs_source = m.uses_vcs_in_build
        if vcs_source and vcs_source not in specs:
            vcs_executable = "hg" if vcs_source == "mercurial" else vcs_source
            has_vcs_available = os.path.isfile(external.find_executable(vcs_executable,
                                                                m.config.build_prefix) or "")
            if not has_vcs_available:
                if (vcs_source != "mercurial" or
                        not any(spec.startswith('python') and "3." in spec
                                for spec in specs)):
                    specs.append(vcs_source)

                    log.warn("Your recipe depends on %s at build time (for templates), "
                            "but you have not listed it as a build dependency.  Doing "
                                "so for this build.", vcs_source)
                else:
                    raise ValueError("Your recipe uses mercurial in build, but mercurial"
                                    " does not yet support Python 3.  Please handle all of "
                                    "your mercurial actions outside of your build script.")

        if not m.config.dirty or not os.listdir(m.config.build_prefix):
            environ.create_env(m.config.build_prefix, specs, config=m.config,
                               subdir=m.config.build_subdir, index=index)

        # this check happens for the sake of tests, but let's do it before the build so we don't
        #     make people wait longer only to see an error
        warn_on_use_of_SRC_DIR(m)

        if m.config.skip_existing:
            package_location = is_package_built(m)
            if package_location:
                print(m.dist(),
                        "is already built in {0}, skipping.".format(package_location))
                return []

        print("BUILD START:", m.dist())

        if m.config.has_separate_host_prefix:
            if VersionOrder(conda_version) < VersionOrder('4.3.2'):
                raise RuntimeError("Non-native subdir support only in conda >= 4.3.2")
            specs = [ms.spec for ms in m.ms_depends('host')]
            environ.create_env(m.config.host_prefix, specs, config=m.config,
                               subdir=m.config.host_subdir)

        if need_source_download:
            # Execute any commands fetching the source (e.g., git) in the _build environment.
            # This makes it possible to provide source fetchers (eg. git, hg, svn) as build
            # dependencies.
            with utils.path_prepended(m.config.build_prefix):
                source.provide(m)
            m = reparse(m, index)
            if m.uses_jinja:
                print("BUILD START (revised):", m.dist())

        elif need_reparse_in_env:
            m = reparse(m, index)
            print("BUILD START (revised):", m.dist())

        # get_dir here might be just work, or it might be one level deeper,
        #    dependening on the source.
        src_dir = m.config.work_dir
        if isdir(src_dir):
            print("source tree in:", src_dir)
        else:
            print("no source - creating empty work folder")
            os.makedirs(src_dir)

        utils.rm_rf(m.config.info_dir)
        files1 = prefix_files(prefix=m.config.host_prefix)
        for pat in m.always_include_files():
            has_matches = False
            for f in set(files1):
                if fnmatch.fnmatch(f, pat):
                    print("Including in package existing file", f)
                    files1.discard(f)
                    has_matches = True
            if not has_matches:
                log.warn("Glob %s from always_include_files does not match any files", pat)
        # Save this for later
        with open(join(m.config.croot, 'prefix_files.txt'), 'w') as f:
            f.write(u'\n'.join(sorted(list(files1))))
            f.write(u'\n')

        # Use script from recipe?
        script = utils.ensure_list(m.get_value('build/script', None))
        if script:
            script = '\n'.join(script)

        if isdir(src_dir):
            if utils.on_win:
                build_file = join(m.path, 'bld.bat')
                if script:
                    build_file = join(src_dir, 'bld.bat')
                    with open(build_file, 'w') as bf:
                        bf.write(script)
                import conda_build.windows as windows
                windows.build(m, build_file)
            else:
                build_file = join(m.path, 'build.sh')

                # There is no sense in trying to run an empty build script.
                if isfile(build_file) or script:
                    with utils.path_prepended(m.config.build_prefix):
                        env = environ.get_dict(config=m.config, m=m)
                    env["CONDA_BUILD_STATE"] = "BUILD"

                    # set variables like CONDA_PY in the test environment
                    env.update(set_language_env_vars(m.config.variant))

                    work_file = join(m.config.work_dir, 'conda_build.sh')
                    if script:
                        with open(work_file, 'w') as bf:
                            bf.write(script)
                    if m.config.activate:
                        if isfile(build_file):
                            data = open(build_file).read()
                        else:
                            data = open(work_file).read()
                        with open(work_file, 'w') as bf:
                            bf.write('source "{conda_root}activate" "{build_prefix}" &> '
                                        '/dev/null\n'.format(conda_root=utils.root_script_dir +
                                                            os.path.sep,
                                                            build_prefix=m.config.build_prefix))
                            bf.write(data)
                    else:
                        if not isfile(work_file):
                            utils.copy_into(build_file, work_file, m.config.timeout,
                                            locking=m.config.locking)
                    os.chmod(work_file, 0o766)

                    if isfile(work_file):
                        cmd = [shell_path, '-x', '-e', work_file]
                        # this should raise if any problems occur while building
                        utils.check_call_env(cmd, env=env, cwd=src_dir)

    if post in [True, None]:
        with open(join(m.config.croot, 'prefix_files.txt'), 'r') as f:
            initial_files = set(f.read().splitlines())

        files = prefix_files(prefix=m.config.build_prefix) - initial_files
        outputs = m.get_output_metadata_set(files=files)

        for (output_dict, m) in outputs:
            if not m.final:
                m = finalize_metadata(m, index)
            built_package = bundlers[output_dict.get('type', 'conda')](output_dict, m, env)
            built_packages.append(built_package)

    else:
        print("STOPPING BUILD BEFORE POST:", m.dist())

    # return list of all package files emitted by this build
    return built_packages


def guess_interpreter(script_filename):
    extensions_to_run_commands = {'.sh': 'sh',
                                  '.bat': 'cmd /d /c',
                                  '.ps1': 'powershell -executionpolicy bypass -File',
                                  '.py': 'python'}
    file_ext = os.path.splitext(script_filename)[1]
    for ext, command in extensions_to_run_commands.items():
        if file_ext.lower().startswith(ext):
            interpreter_command = command
            break
    else:
        raise NotImplementedError("Don't know how to run {0} file.   Please specify "
                                  "script_interpreter for {1} output".format(file_ext,
                                                                             script_filename))
    return interpreter_command


def warn_on_use_of_SRC_DIR(metadata):
    test_files = glob(os.path.join(metadata.path, 'run_test*'))
    for f in test_files:
        with open(f) as _f:
            contents = _f.read()
        if ("SRC_DIR" in contents and 'source_files' not in metadata.get_section('test') and
                metadata.config.remove_work_dir):
            raise ValueError("In conda-build 2.1+, the work dir is removed by default before the "
                             "test scripts run.  You are using the SRC_DIR variable in your test "
                             "script, but these files have been deleted.  Please see the "
                             " documentation regarding the test/source_files meta.yaml section, "
                             "or pass the --no-remove-work-dir flag.")


def test(recipedir_or_package_or_metadata, config, move_broken=True):
    '''
    Execute any test scripts for the given package.

    :param m: Package's metadata.
    :type m: Metadata
    '''
    log = logging.getLogger(__name__)
    # we want to know if we're dealing with package input.  If so, we can move the input on success.
    need_cleanup = False
    hash_input = {}

    if hasattr(recipedir_or_package_or_metadata, 'config'):
        metadata_tuples = [(recipedir_or_package_or_metadata, None, None)]
        config = recipedir_or_package_or_metadata.config
        local_url = None
    else:
        recipe_dir, need_cleanup = utils.get_recipe_abspath(recipedir_or_package_or_metadata)
        config.need_cleanup = need_cleanup

        # This will create a new local build folder if and only if config doesn't already have one.
        #   What this means is that if we're running a test immediately after build, we use the one
        #   that the build already provided
        try:
            info_dir = os.path.normpath(os.path.join(recipe_dir, 'info'))
            if os.path.isdir(info_dir):
                with open(os.path.join(info_dir, 'index.json')) as f:
                    subdir = json.load(f)['subdir']
                if subdir != 'noarch':
                    config.host_subdir = subdir
                with open(os.path.join(info_dir, 'hash_input.json')) as f:
                    hash_input = json.load(f)

            local_location = os.path.dirname(recipedir_or_package_or_metadata)
            # strip off extra subdir folders
            for platform in ('win', 'linux', 'osx'):
                if os.path.basename(local_location).startswith(platform + "-"):
                    local_location = os.path.dirname(local_location)

            if not os.path.abspath(local_location):
                local_location = os.path.normpath(os.path.abspath(
                    os.path.join(os.getcwd(), local_location)))
            local_url = url_path(local_location)
            # channel_urls is an iterable, but we don't know if it's a tuple or list.  Don't know
            #    how to add elements.
            config.channel_urls = list(config.channel_urls)
            config.channel_urls.insert(0, local_url)

            metadata_tuples, _ = render_recipe(recipe_dir, config=config)

            metadata = metadata_tuples[0][0]
            if (metadata.meta.get('test', {}).get('source_files') and
                    not os.listdir(metadata.config.work_dir)):
                source.provide(metadata)
        except IOError:
            raise IOError("Didn't find recipe in folder or package under test.  Can't test "
                          "this after exiting build.")

    for (metadata, _, _) in metadata_tuples:
        metadata.append_metadata_sections(hash_input, merge=False)
        metadata.config.compute_build_id(metadata.name())
        environ.clean_pkg_cache(metadata.dist(), metadata.config)

        # store this name to keep it consistent.  By changing files, we change the hash later.
        #    It matches the build hash now, so let's keep it around.
        test_package_name = (recipedir_or_package_or_metadata.dist()
                            if hasattr(recipedir_or_package_or_metadata, 'dist')
                            else recipedir_or_package_or_metadata)

        # this is also copying tests/source_files from work_dir to testing workdir
        create_files(metadata.config.test_dir, metadata)
        # Make Perl or Python-specific test files
        if metadata.name().startswith('perl-'):
            pl_files = create_pl_files(metadata.config.test_dir, metadata)
            py_files = False
            lua_files = False
        else:
            py_files = create_py_files(metadata.config.test_dir, metadata)
            pl_files = False
            lua_files = False
        shell_files = create_shell_files(metadata.config.test_dir, metadata)
        if not (py_files or shell_files or pl_files or lua_files):
            print("Nothing to test for:", test_package_name)
            continue

        print("TEST START:", test_package_name)

        if metadata.config.remove_work_dir and os.listdir(metadata.config.work_dir):
            # Needs to come after create_files in case there's test/source_files
            print("Deleting work directory,", metadata.config.work_dir)
            utils.rm_rf(metadata.config.work_dir)
        else:
            log.warn("Not removing work directory after build.  Your package may depend on files "
                    "in the work directory that are not included with your package")

        get_build_metadata(metadata)
        specs = ['%s %s %s' % (metadata.name(), metadata.version(), metadata.build_id())]

        # add packages listed in the run environment and test/requires
        specs.extend(ms.spec for ms in metadata.ms_depends('run'))
        specs += utils.ensure_list(metadata.get_value('test/requires', []))

        if py_files:
            # as the tests are run by python, ensure that python is installed.
            # (If they already provided python as a run or test requirement,
            #  this won't hurt anything.)
            specs += ['python']
        if pl_files:
            # as the tests are run by perl, we need to specify it
            specs += ['perl']
        if lua_files:
            # not sure how this shakes out
            specs += ['lua']

        with utils.path_prepended(metadata.config.test_prefix):
            env = dict(os.environ.copy())
            env.update(environ.get_dict(config=metadata.config, m=metadata,
                                        prefix=config.test_prefix))
            env["CONDA_BUILD_STATE"] = "TEST"
            if env_path_backup_var_exists:
                env["CONDA_PATH_BACKUP"] = os.environ["CONDA_PATH_BACKUP"]

        if not metadata.config.activate:
            # prepend bin (or Scripts) directory
            env = utils.prepend_bin_path(env, metadata.config.test_prefix, prepend_prefix=True)

        if utils.on_win:
            env['PATH'] = metadata.config.test_prefix + os.pathsep + env['PATH']

        suffix = "bat" if utils.on_win else "sh"
        test_script = join(metadata.config.test_dir,
                           "conda_test_runner.{suffix}".format(suffix=suffix))

        # we want subdir to match the target arch.  If we're running the test on the target arch,
        #     the build_subdir should be that match.  The host_subdir may not be, and would lead
        #     to unsatisfiable packages.
        environ.create_env(metadata.config.test_prefix, specs, config=metadata.config,
                           subdir=metadata.config.build_subdir)

        with utils.path_prepended(metadata.config.test_prefix):
            env = dict(os.environ.copy())
            env.update(environ.get_dict(config=metadata.config, m=metadata,
                                        prefix=metadata.config.test_prefix))
            env["CONDA_BUILD_STATE"] = "TEST"
            if env_path_backup_var_exists:
                env["CONDA_PATH_BACKUP"] = os.environ["CONDA_PATH_BACKUP"]

        if not metadata.config.activate:
            # prepend bin (or Scripts) directory
            env = utils.prepend_bin_path(env, metadata.config.test_prefix, prepend_prefix=True)

            if utils.on_win:
                env['PATH'] = metadata.config.test_prefix + os.pathsep + env['PATH']

        # set variables like CONDA_PY in the test environment
        env.update(set_language_env_vars(metadata.config.variant))

        # Python 2 Windows requires that envs variables be string, not unicode
        env = {str(key): str(value) for key, value in env.items()}
        suffix = "bat" if utils.on_win else "sh"
        test_script = join(config.test_dir, "conda_test_runner.{suffix}".format(suffix=suffix))

        with open(test_script, 'w') as tf:
            if metadata.config.activate:
                ext = ".bat" if utils.on_win else ""
                tf.write('{source} "{conda_root}activate{ext}" "{test_env}" {squelch}\n'.format(
                    conda_root=utils.root_script_dir + os.path.sep,
                    source="call" if utils.on_win else "source",
                    ext=ext,
                    test_env=metadata.config.test_prefix,
                    squelch=">nul 2>&1" if utils.on_win else "&> /dev/null"))
                if utils.on_win:
                    tf.write("if errorlevel 1 exit 1\n")
            if py_files:
                tf.write('"{python}" -s "{test_file}"\n'.format(
                    python=metadata.config.test_python,
                    test_file=join(metadata.config.test_dir, 'run_test.py')))
                if utils.on_win:
                    tf.write("if errorlevel 1 exit 1\n")
            if pl_files:
                tf.write('"{perl}" "{test_file}"\n'.format(
                    perl=metadata.config.test_perl,
                    test_file=join(metadata.config.test_dir, 'run_test.pl')))
                if utils.on_win:
                    tf.write("if errorlevel 1 exit 1\n")
            if lua_files:
                tf.write('"{lua}" "{test_file}"\n'.format(
                    lua=metadata.config.test_lua,
                    test_file=join(metadata.config.test_dir, 'run_test.lua')))
                if utils.on_win:
                    tf.write("if errorlevel 1 exit 1\n")
            if shell_files:
                test_file = join(metadata.config.test_dir, 'run_test.' + suffix)
                if utils.on_win:
                    tf.write('call "{test_file}"\n'.format(test_file=test_file))
                    if utils.on_win:
                        tf.write("if errorlevel 1 exit 1\n")
                else:
                    # TODO: Run the test/commands here instead of in run_test.py
                    tf.write("{shell_path} -x -e {test_file}\n".format(shell_path=shell_path,
                                                                        test_file=test_file))
        if utils.on_win:
            cmd = ['cmd.exe', "/d", "/c", test_script]
        else:
            cmd = [shell_path, '-x', '-e', test_script]
        try:
            utils.check_call_env(cmd, env=env, cwd=metadata.config.test_dir)
        except subprocess.CalledProcessError:
            tests_failed(metadata, move_broken=move_broken, broken_dir=metadata.config.broken_dir,
                         config=metadata.config)
        if need_cleanup:
            utils.rm_rf(recipe_dir)

        print("TEST END:", test_package_name)
    return True


def tests_failed(m, move_broken, broken_dir, config):
    '''
    Causes conda to exit if any of the given package's tests failed.

    :param m: Package's metadata
    :type m: Metadata
    '''
    if not isdir(broken_dir):
        os.makedirs(broken_dir)

    if move_broken:
        shutil.move(bldpkg_path(m), join(broken_dir, "%s.tar.bz2" % m.dist()))
    sys.exit("TESTS FAILED: " + m.dist())


def check_external():
    if sys.platform.startswith('linux'):
        patchelf = external.find_executable('patchelf')
        if patchelf is None:
            sys.exit("""\
Error:
    Did not find 'patchelf' in: %s
    'patchelf' is necessary for building conda packages on Linux with
    relocatable ELF libraries.  You can install patchelf using conda install
    patchelf.
""" % (os.pathsep.join(external.dir_paths)))


def build_tree(recipe_list, config, build_only=False, post=False, notest=False,
               need_source_download=True, need_reparse_in_env=False, variants=None):

    to_build_recursive = []
    recipe_list = deque(recipe_list)

    if utils.on_win:
        trash_dir = os.path.join(os.path.dirname(sys.executable), 'pkgs', '.trash')
        if os.path.isdir(trash_dir):
            # We don't really care if this does a complete job.
            #    Cleaning up some files is better than none.
            subprocess.call('del /s /q "{0}\\*.*" >nul 2>&1'.format(trash_dir), shell=True)
        # delete_trash(None)

    extra_help = ""
    built_packages = []
    retried_recipes = []

    # this is primarily for exception handling.  It's OK that it gets clobbered by
    #     the loop below.
    metadata = None

    while recipe_list:
        # This loop recursively builds dependencies if recipes exist
        if build_only:
            post = False
            notest = True
            config.anaconda_upload = False
        elif post:
            post = True
            notest = True
            config.anaconda_upload = False
        else:
            post = None

        try:
            recipe = recipe_list.popleft()
            name = recipe.name() if hasattr(recipe, 'name') else recipe
            clear_index = name in retried_recipes
            if hasattr(recipe, 'config'):
                metadata = recipe
                config = metadata.config
                # this code is duplicated below because we need to be sure that the build id is set
                #    before downloading happens - or else we lose where downloads are
                if config.set_build_id:
                    config.compute_build_id(metadata.name(), reset=True)
                recipe_parent_dir = ""
                to_build_recursive.append(metadata.name())
                metadata_tuples = []
                if clear_index:
                    metadata.config.index = None

                index = metadata.config.index if metadata.config.index else get_build_index(config,
                                                                                config.build_subdir)
                variants = (dict_of_lists_to_list_of_dicts(variants) if variants else
                            get_package_variants(metadata))

                # This is where reparsing happens - we need to re-evaluate the meta.yaml for any
                #    jinja2 templating
                metadata_tuples = distribute_variants(metadata, variants, index,
                                                      permit_unsatisfiable_variants=False)
            else:
                recipe_parent_dir = os.path.dirname(recipe)
                recipe = recipe.rstrip("/").rstrip("\\")
                to_build_recursive.append(os.path.basename(recipe))

                # each tuple is:
                #    metadata, need_source_download, need_reparse_in_env =
                # We get one tuple per variant
                if clear_index:
                    config.index = None
                metadata_tuples, index = render_recipe(recipe, config=config, variants=variants,
                                                       permit_unsatisfiable_variants=False)

            with config:
                for (metadata, need_source_download, need_reparse_in_env) in metadata_tuples:
                    if not metadata.final:
                        metadata = finalize_metadata(metadata, index)
                    packages_from_this = build(metadata, index=index, post=post,
                                               need_source_download=need_source_download,
                                               need_reparse_in_env=need_reparse_in_env)
                    if not notest:
                        for pkg in packages_from_this:
                            if pkg.endswith('.tar.bz2'):
                                # we only know how to test conda packages
                                try:
                                    test(pkg, config=config)
                                # IOError means recipe was not included with package. use metadata
                                except IOError:
                                    # force the build string to line up - recomputing it would
                                    #    yield a different result
                                    index_contents = utils.package_has_file(pkg,
                                                                        'info/index.json').decode()
                                    build_str = json.loads(index_contents)['build']
                                    build_meta = metadata.meta.get('build', {})
                                    build_meta['string'] = build_str
                                    metadata.meta['build'] = build_meta
                                    test(metadata, config=metadata.config)
                            built_packages.append(pkg)
                    else:
                        built_packages.extend(packages_from_this)
        except DependencyNeedsBuildingError as e:
            skip_names = ['python', 'r']
            add_recipes = []
            # add the failed one back in at the beginning - but its deps may come before it
            recipe_list.extendleft([metadata if metadata else recipe])
            for pkg in e.packages:
                if pkg in to_build_recursive:
                    raise RuntimeError("Can't build {0} due to environment creation error:\n"
                                       .format(recipe) + str(e.message) + "\n" + extra_help)

                if pkg in skip_names:
                    to_build_recursive.append(pkg)
                    extra_help = """Typically if a conflict is with the Python or R
packages, the other package or one of its dependencies
needs to be rebuilt (e.g., a conflict with 'python 3.5*'
and 'x' means 'x' or one of 'x' dependencies isn't built
for Python 3.5 and needs to be rebuilt."""

                recipe_glob = glob(os.path.join(recipe_parent_dir, pkg))
                if recipe_glob:
                    for recipe_dir in recipe_glob:
                        print(("Missing dependency {0}, but found" +
                                " recipe directory, so building " +
                                "{0} first").format(pkg))
                        add_recipes.append(recipe_dir)
                else:
                    raise RuntimeError("Can't build {0} due to unsatisfiable dependencies:\n{1}"
                                       .format(recipe, e.packages) + "\n\n" + extra_help)
            # if we failed to render due to unsatisfiable dependencies, we should only bail out
            #    if we've already retried this recipe.
            if (not metadata and retried_recipes.count(recipe) and
                    retried_recipes.count(recipe) >= len(metadata.ms_depends('build'))):
                raise RuntimeError("Can't build {0} due to environment creation error:\n"
                                    .format(recipe) + str(e.message) + "\n" + extra_help)
            retried_recipes.append(recipe)
            recipe_list.extendleft(add_recipes)

    if post in [True, None]:
        # TODO: could probably use a better check for pkg type than this...
        tarballs = [f for f in built_packages if f.endswith('.tar.bz2')]
        wheels = [f for f in built_packages if f.endswith('.whl')]
        handle_anaconda_upload(tarballs, config=config)
        handle_pypi_upload(wheels, config=config)
    return built_packages


def handle_anaconda_upload(paths, config):
    from conda_build.os_utils.external import find_executable

    paths = utils.ensure_list(paths)

    upload = False
    # this is the default, for no explicit argument.
    # remember that anaconda_upload takes defaults from condarc
    if config.anaconda_upload is None:
        pass
    elif config.token or config.user:
        upload = True
    # rc file has uploading explicitly turned off
    elif config.anaconda_upload is False:
        print("# Automatic uploading is disabled")
        upload = False
    else:
        upload = True

    no_upload_message = """\
# If you want to upload package(s) to anaconda.org later, type:

"""
    for package in paths:
        no_upload_message += "anaconda upload {}\n".format(package)

    no_upload_message += """\

# To have conda build upload to anaconda.org automatically, use
# $ conda config --set anaconda_upload yes
"""
    if not upload:
        print(no_upload_message)
        return

    anaconda = find_executable('anaconda')
    if anaconda is None:
        print(no_upload_message)
        sys.exit('''
Error: cannot locate anaconda command (required for upload)
# Try:
# $ conda install anaconda-client
''')
    cmd = [anaconda, ]

    if config.token:
        cmd.extend(['--token', config.token])
    cmd.extend(['upload', '--force'])
    if config.user:
        cmd.extend(['--user', config.user])
    for package in paths:
        try:
            print("Uploading {} to anaconda.org".format(os.path.basename(package)))
            subprocess.call(cmd + [package])
        except subprocess.CalledProcessError:
            print(no_upload_message)
            raise


def handle_pypi_upload(wheels, config):
    args = ['twine', 'upload', '--sign-with', config.sign_with, '--repository', config.repository]
    if config.user:
        args.extend(['--user', config.user])
    if config.password:
        args.extend(['--password', config.password])
    if config.sign:
        args.extend(['--sign'])
    if config.identity:
        args.extend(['--identity', config.identity])
    if config.config_file:
        args.extend(['--config-file', config.config_file])
    if config.repository:
        args.extend(['--repository', config.repository])

    wheels = utils.ensure_list(wheels)

    if config.anaconda_upload:
        for f in wheels:
            print("Uploading {}".format(f))
            try:
                utils.check_call_env(args + [f])
            except:
                logging.getLogger(__name__).warn("wheel upload failed - is twine installed?"
                                                "  Is this package registered?")
                logging.getLogger(__name__).warn("Wheel file left in {}".format(f))

    else:
        print("anaconda_upload is not set.  Not uploading wheels: {}".format(wheels))


def print_build_intermediate_warning(config):
    print("\n\n")
    print('#' * 84)
    print("Source and build intermediates have been left in " + config.croot + ".")
    build_folders = utils.get_build_folders(config.croot)
    print("There are currently {num_builds} accumulated.".format(num_builds=len(build_folders)))
    print("To remove them, you can run the ```conda build purge``` command")


def clean_build(config, folders=None):
    if not folders:
        folders = utils.get_build_folders(config.croot)
    for folder in folders:
        utils.rm_rf(folder)


def is_package_built(metadata):
    for d in metadata.config.bldpkgs_dirs:
        if not os.path.isdir(d):
            os.makedirs(d)
            update_index(d, metadata.config, could_be_mirror=False)
    index = get_build_index(config=metadata.config, subdir=metadata.config.host_subdir,
                            clear_cache=True)

    urls = [url_path(metadata.config.croot)] + get_rc_urls()
    if metadata.config.channel_urls:
        urls.extend(metadata.config.channel_urls)

    # will be empty if none found, and evalute to False
    return [url for url in urls
            if dist_str_in_index(index, url + '::' + metadata.pkg_fn())]<|MERGE_RESOLUTION|>--- conflicted
+++ resolved
@@ -680,11 +680,15 @@
         interpreter = output.get('script_interpreter')
         if not interpreter:
             interpreter = guess_interpreter(output['script'])
-<<<<<<< HEAD
         initial_files = prefix_files(metadata.config.build_prefix)
+        env_output = env.copy()
+        env_output['TOP_PKG_NAME'] = env['PKG_NAME']
+        env_output['TOP_PKG_VERSION'] = env['PKG_VERSION']
+        env_output['PKG_VERSION'] = metadata.version()
+        env_output['PKG_NAME'] = metadata.get_value('package/name')
         utils.check_call_env(interpreter.split(' ') +
                     [os.path.join(metadata.path, output['script'])],
-                    cwd=metadata.config.build_prefix, env=env)
+                             cwd=metadata.config.build_prefix, env=env_output)
     else:
         # we exclude the list of files that we want to keep, so post-process picks them up as "new"
         files = list(set(utils.expand_globs(files, metadata.config.build_prefix)))
@@ -707,30 +711,6 @@
     # here we add the info files into the prefix, so we want to re-collect the files list
     files = set(prefix_files(metadata.config.build_prefix)) - initial_files
     files = filter_files(files, prefix=metadata.config.build_prefix)
-=======
-        env_output = env.copy()
-        env_output['TOP_PKG_NAME'] = env['PKG_NAME']
-        env_output['TOP_PKG_VERSION'] = env['PKG_VERSION']
-        env_output['PKG_VERSION'] = metadata.version()
-        env_output['PKG_NAME'] = metadata.get_value('package/name')
-        initial_files_snapshot = prefix_files(metadata.config.host_prefix)
-        utils.check_call_env(interpreter.split(' ') +
-                    [os.path.join(metadata.path, output['script'])],
-                    cwd=metadata.config.host_prefix, env=env_output)
-        files = prefix_files(metadata.config.host_prefix) - initial_files_snapshot
-
-    output_metadata = metadata.get_output_metadata(output)
-
-    output_filename = output_metadata.dist() + '.tar.bz2'
-    files = list(set(utils.expand_globs(files, metadata.config.host_prefix)))
-    files = utils.filter_files(files, prefix=output_metadata.config.build_prefix)
-    info_files = create_info_files(output_metadata, files,
-                                   prefix=output_metadata.config.host_prefix)
-    info_files = utils.filter_files(info_files, prefix=output_metadata.config.build_prefix)
-    for f in info_files:
-        if f not in files:
-            files.append(f)
->>>>>>> ed1bbc8b
 
     # lock the output directory while we build this file
     # create the tarball in a temporary directory to minimize lock time
@@ -873,7 +853,8 @@
                                     " does not yet support Python 3.  Please handle all of "
                                     "your mercurial actions outside of your build script.")
 
-        if not m.config.dirty or not os.listdir(m.config.build_prefix):
+        if (not m.config.dirty or not os.path.isdir(m.config.build_prefix) or
+                not os.listdir(m.config.build_prefix)):
             environ.create_env(m.config.build_prefix, specs, config=m.config,
                                subdir=m.config.build_subdir, index=index)
 
