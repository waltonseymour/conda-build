--- conflicted
+++ resolved
@@ -3,11 +3,7 @@
 '''
 from __future__ import absolute_import, division, print_function
 
-<<<<<<< HEAD
 from collections import deque
-=======
-from distutils.dir_util import copy_tree
->>>>>>> 4f263d75
 import io
 from glob import glob
 import json
@@ -195,14 +191,7 @@
                 continue
             src_path = join(m.path, fn)
             dst_path = join(recipe_dir, fn)
-<<<<<<< HEAD
             copy_into(src_path, dst_path)
-=======
-            if isdir(src_path):
-                copy_tree(src_path, dst_path)
-            else:
-                shutil.copy(src_path, dst_path)
->>>>>>> 4f263d75
 
         # store the rendered meta.yaml file, plus information about where it came from
         #    and what version of conda-build created it
@@ -478,36 +467,13 @@
               "configuration." % m.dist())
         return False
 
-<<<<<<< HEAD
-    with Locked(cc.root_dir):
-
-        # If --keep-old-work, then move the contents of config.work_dir to a
-        # temporary directory for the duration of the build.
-        # The source unpacking procedure is too varied and complex
-        # to allow this to be written cleanly (see source.get_dir() for example)
-        if config.keep_old_work:
-            old_WORK_DIR = tempfile.mkdtemp()
-            old_sub_dirs = [name for name in os.listdir(config.work_dir)
-                            if os.path.isdir(os.path.join(config.work_dir, name))]
-            if len(old_sub_dirs):
-                print("Keeping old work directory backup: %s => %s"
-                    % (old_sub_dirs, old_WORK_DIR))
-                for old_sub in old_sub_dirs:
-                    shutil.move(os.path.join(config.work_dir, old_sub), old_WORK_DIR)
-=======
     with Locked(config.build_folder):
->>>>>>> 4f263d75
 
         if post in [False, None]:
             print("Removing old build environment")
             print("BUILD START:", m.dist())
-<<<<<<< HEAD
             if need_source_download or need_reparse_in_env:
                 print("    (actual version deferred until further download or env creation)")
-
-            rm_rf(config.build_prefix)
-=======
->>>>>>> 4f263d75
 
             specs = [ms.spec for ms in m.ms_depends('build')]
             if config.activate:
@@ -571,17 +537,10 @@
 
             print("Package:", m.dist())
 
-<<<<<<< HEAD
             # get_dir here might be just work, or it might be one level deeper,
             #    dependening on the source.
             src_dir = source.get_dir(config)
             if isdir(src_dir):
-=======
-            assert isdir(config.work_dir)
-            src_dir = source.get_dir()
-            contents = os.listdir(src_dir)
-            if contents:
->>>>>>> 4f263d75
                 print("source tree in:", src_dir)
             else:
                 print("no source - creating empty work folder")
@@ -671,22 +630,13 @@
                         join(config.build_prefix, f)),)
                 sys.exit(indent("""Error: Untracked file(s) %s found in conda-meta directory.
     This error usually comes from using conda in the build script.  Avoid doing this, as it
-<<<<<<< HEAD
-    can lead to packages that include their dependencies.""" %
-                    (tuple(f for f in files2 - files1 if config.meta_dir in
-                        join(config.build_prefix, f)),)))
+    can lead to packages that include their dependencies.""" % meta_files))
             post_build(m, sorted(files2 - files1),
                        prefix=config.build_prefix,
                        build_python=config.build_python,
                        croot=config.croot)
             create_info_files(m, sorted(files2 - files1), config=config,
                               prefix=config.build_prefix)
-=======
-    can lead to packages that include their dependencies.""" % meta_files))
-            post_build(m, sorted(files2 - files1))
-            create_info_files(m, sorted(files2 - files1),
-                            include_recipe=bool(m.path) and include_recipe)
->>>>>>> 4f263d75
             if m.get_value('build/noarch_python'):
                 import conda_build.noarch_python as noarch_python
                 noarch_python.transform(m, sorted(files2 - files1), config.build_prefix)
@@ -694,47 +644,7 @@
             files3 = prefix_files(prefix=config.build_prefix)
             fix_permissions(files3 - files1, config.build_prefix)
 
-<<<<<<< HEAD
             path = bldpkg_path(m, config)
-            t = tarfile.open(path, 'w:bz2')
-
-            def order(f):
-                # we don't care about empty files so send them back via 100000
-                fsize = os.stat(join(config.build_prefix, f)).st_size or 100000
-                # info/* records will be False == 0, others will be 1.
-                info_order = int(os.path.dirname(f) != 'info')
-                return info_order, fsize
-
-            # add files in order of a) in info directory, b) increasing size so
-            # we can access small manifest or json files without decompressing
-            # possible large binary or data files
-            for f in sorted(files3 - files1, key=order):
-                t.add(join(config.build_prefix, f), f)
-            t.close()
-
-            print("BUILD END:", m.dist())
-
-            # we're done building, perform some checks
-            tarcheck.check_all(path)
-            update_index(config.bldpkgs_dir)
-        else:
-            print("STOPPING BUILD BEFORE POST:", m.dist())
-
-        if config.keep_old_work and len(old_sub_dirs):
-            print("Restoring old work directory backup: %s :: %s => %s"
-                % (old_WORK_DIR, old_sub_dirs, config.work_dir))
-            for old_sub in old_sub_dirs:
-                if os.path.exists(os.path.join(config.work_dir, old_sub)):
-                    print("Not restoring old source directory %s over new build's version" %
-                          (old_sub))
-                else:
-                    shutil.move(os.path.join(old_WORK_DIR, old_sub), config.work_dir)
-            shutil.rmtree(old_WORK_DIR, ignore_errors=True)
-    # returning true here says package is OK to test
-    return True
-
-=======
-            path = bldpkg_path(m)
 
             # lock the output directory while we build this file
             # create the tarball in a temporary directory to minimize lock time
@@ -765,11 +675,12 @@
                     shutil.copy2(tmp_path, path)
                     update_index(config.bldpkgs_dir)
 
-                print("BUILD END:", m.dist())
         else:
             print("STOPPING BUILD BEFORE POST:", m.dist())
 
->>>>>>> 4f263d75
+    # returning true here says package is OK to test
+    return True
+
 
 def test(m, config, move_broken=True):
     '''
@@ -803,11 +714,6 @@
             return
 
         print("TEST START:", m.dist())
-<<<<<<< HEAD
-        rm_rf(config.build_prefix)
-        rm_rf(config.test_prefix)
-=======
->>>>>>> 4f263d75
 
         get_build_metadata(m, config=config)
         specs = ['%s %s %s' % (m.name(), m.version(), m.build_id())]
@@ -849,20 +755,13 @@
         test_script = join(tmp_dir, "conda_test_runner.{suffix}".format(suffix=suffix))
 
         with open(test_script, 'w') as tf:
-<<<<<<< HEAD
             if config.activate:
                 ext = ".bat" if on_win else ""
-                tf.write("{source}activate{ext} {test_env}\n".format(source="call " if on_win
-                                                                     else "source ",
+                tf.write("{source} activate{ext} {test_env}\n".format(source="call" if on_win
+                                                                     else "source",
                                                                      ext=ext,
                                                                      test_env=config.test_prefix))
                 tf.write("if errorlevel 1 exit 1\n") if on_win else None
-=======
-            if activate:
-                source = "call " if on_win else "source "
-                tf.write("{source}activate {prefix}\n".format(source=source,
-                                                              prefix=config.test_prefix))
->>>>>>> 4f263d75
             if py_files:
                 tf.write("{python} -s {test_file}\n".format(
                     python=config.test_python,
@@ -913,7 +812,6 @@
         os.makedirs(broken_dir)
 
     if move_broken:
-<<<<<<< HEAD
         shutil.move(bldpkg_path(m, config), join(broken_dir, "%s.tar.bz2" % m.dist()))
     sys.exit("TESTS FAILED: " + m.dist())
 
@@ -1060,9 +958,6 @@
     except:
         print(no_upload_message)
         raise
-=======
-        shutil.move(bldpkg_path(m), join(config.broken_dir, "%s.tar.bz2" % m.dist()))
-    sys.exit("TESTS FAILED: " + m.dist())
 
 
 def get_build_folders(croot=config.croot):
@@ -1083,5 +978,4 @@
     if not folders:
         folders = get_build_folders()
     for folder in folders:
-        shutil.rmtree(folder)
->>>>>>> 4f263d75
+        shutil.rmtree(folder)