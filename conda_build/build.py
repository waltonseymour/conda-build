--- conflicted
+++ resolved
@@ -34,10 +34,6 @@
 from .conda_interface import PY3
 from .conda_interface import fetch_index
 from .conda_interface import prefix_placeholder, linked, symlink_conda
-<<<<<<< HEAD
-=======
-from .conda_interface import Locked
->>>>>>> 82a9f149
 from .conda_interface import url_path
 from .conda_interface import Resolve, MatchSpec, NoPackagesFound, Unsatisfiable
 from .conda_interface import TemporaryDirectory
@@ -57,7 +53,6 @@
                                      create_py_files, create_pl_files)
 from conda_build.exceptions import indent
 from conda_build.features import feature_list
-from conda_build.utils import move_to_trash
 
 # this is to compensate for a requests idna encoding error.  Conda is a better place to fix,
 #    eventually.
@@ -442,38 +437,6 @@
                         raise
         warn_on_old_conda_build(index)
 
-<<<<<<< HEAD
-=======
-        cc.pkgs_dirs = cc.pkgs_dirs[:1]
-        actions = plan.install_actions(prefix, index, specs)
-        plan.display_actions(actions, index)
-
-        try:
-            if on_win:
-                for k, v in os.environ.items():
-                    os.environ[k] = str(v)
-            plan.execute_actions(actions, index, verbose=debug)
-        except SystemExit as exc:
-            if "too short in" in str(exc) and config.prefix_length > 80:
-                log.warn("Build prefix failed with prefix length {0}."
-                         .format(config.prefix_length))
-                log.warn("Error was: ")
-                log.warn(str(exc))
-                log.warn("One or more of your package dependencies needs to be rebuilt with a "
-                         "longer prefix length.")
-                log.warn("Falling back to legacy prefix length of 80 characters.")
-                log.warn("Your package will not install into prefixes longer than 80 characters.")
-                config.prefix_length = 80
-                if on_win:
-                    os.environ = {k.encode(codec) if hasattr(k, 'encode') else k:
-                                    v.encode(codec) if hasattr(v, 'encode') else v
-                                    for k, v in os.environ.items()}
-                prefix = config.build_prefix
-                create_env(prefix, specs, clear_cache=clear_cache, debug=debug)
-
-        os.environ['PATH'] = old_path
-
->>>>>>> 82a9f149
     # ensure prefix exists, even if empty, i.e. when specs are empty
     if not isdir(prefix):
         os.makedirs(prefix)
@@ -921,7 +884,8 @@
         recipe_parent_dir = os.path.dirname(recipe)
         to_build_recursive.append(os.path.basename(recipe))
         try:
-            config.compute_build_id(os.path.basename(recipe), reset=True)
+            if config.set_build_id:
+                config.compute_build_id(os.path.basename(recipe), reset=True)
             metadata, need_source_download, need_reparse_in_env = render_recipe(recipe,
                                                                                 config=config)
             with config:
