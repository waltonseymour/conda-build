'''
Module that does most of the heavy lifting for the ``conda build`` command.
'''
from __future__ import absolute_import, division, print_function

import codecs
from collections import deque, OrderedDict
import fnmatch
from glob import glob
import io
import json
import os
from os.path import isdir, isfile, islink, join
import re
import shutil
import stat
import subprocess
import sys
import tarfile
import hashlib

# this is to compensate for a requests idna encoding error.  Conda is a better place to fix,
#   eventually
# exception is raises: "LookupError: unknown encoding: idna"
#    http://stackoverflow.com/a/13057751/1170370
import encodings.idna  # NOQA


# used to get version
from .conda_interface import envs_dirs, env_path_backup_var_exists
from .conda_interface import PY3
from .conda_interface import prefix_placeholder, linked
from .conda_interface import TemporaryDirectory
from .conda_interface import VersionOrder
from .conda_interface import text_type
from .conda_interface import CrossPlatformStLink
from .conda_interface import PathType, FileMode
from .conda_interface import EntityEncoder
from .conda_interface import get_rc_urls
from .conda_interface import url_path
from .conda_interface import cc_platform, root_dir
from .conda_interface import conda_private
from .conda_interface import dist_str_in_index, Dist

from conda_build import __version__
from conda_build import environ, source, tarcheck, utils
from conda_build.index import get_build_index
from conda_build.render import (output_yaml, bldpkg_path, render_recipe, reparse,
                                distribute_variants, expand_outputs, try_download)
import conda_build.os_utils.external as external
from conda_build.post import (post_process, post_build,
                              fix_permissions, get_build_metadata)

from conda_build.index import update_index
from conda_build.exceptions import indent, DependencyNeedsBuildingError
from conda_build.variants import (set_language_env_vars, dict_of_lists_to_list_of_dicts,
                                  get_package_variants)
from conda_build.create_test import (create_files, create_shell_files, create_r_files,
                                     create_py_files, create_pl_files, create_lua_files)

import conda_build.noarch_python as noarch_python
from conda_verify.verify import Verify

from conda import __version__ as conda_version
from conda_build import __version__ as conda_build_version

if 'bsd' in sys.platform:
    shell_path = '/bin/sh'
else:
    shell_path = '/bin/bash'


def create_post_scripts(m):
    '''
    Create scripts to run after build step
    '''
    recipe_dir = m.path
    ext = '.bat' if utils.on_win else '.sh'
    for tp in 'pre-link', 'post-link', 'pre-unlink':
        src = join(recipe_dir, tp + ext)
        if not isfile(src):
            continue
        # TODOCROSS :: utils.on_win here needs to check if the host is Windows instead.
        dst_dir = join(m.config.host_prefix,
                       'Scripts' if utils.on_win else 'bin')
        if not isdir(dst_dir):
            os.makedirs(dst_dir, 0o775)
        dst = join(dst_dir, '.%s-%s%s' % (m.name(), tp, ext))
        utils.copy_into(src, dst, m.config.timeout, locking=m.config.locking)
        os.chmod(dst, 0o775)


def have_prefix_files(files, prefix):
    '''
    Yields files that contain the current prefix in them, and modifies them
    to replace the prefix with a placeholder.

    :param files: Filenames to check for instances of prefix
    :type files: list of tuples containing strings (prefix, mode, filename)
    '''

    prefix_bytes = prefix.encode(utils.codec)
    prefix_placeholder_bytes = prefix_placeholder.encode(utils.codec)
    if utils.on_win:
        forward_slash_prefix = prefix.replace('\\', '/')
        forward_slash_prefix_bytes = forward_slash_prefix.encode(utils.codec)
        double_backslash_prefix = prefix.replace('\\', '\\\\')
        double_backslash_prefix_bytes = double_backslash_prefix.encode(utils.codec)

    for f in files:
        if f.endswith(('.pyc', '.pyo', '.a')):
            continue
        path = join(prefix, f)
        if not isfile(path):
            continue
        if sys.platform != 'darwin' and islink(path):
            # OSX does not allow hard-linking symbolic links, so we cannot
            # skip symbolic links (as we can on Linux)
            continue

        # dont try to mmap an empty file
        if os.stat(path).st_size == 0:
            continue

        fi = open(path, 'rb+')
        try:
            mm = utils.mmap_mmap(fi.fileno(), 0, tagname=None, flags=utils.mmap_MAP_PRIVATE)
        except OSError:
            mm = fi.read()

        mode = 'binary' if mm.find(b'\x00') != -1 else 'text'
        if mode == 'text':
            if not utils.on_win and mm.find(prefix_bytes) != -1:
                # Use the placeholder for maximal backwards compatibility, and
                # to minimize the occurrences of usernames appearing in built
                # packages.
                rewrite_file_with_new_prefix(path, mm[:], prefix_bytes, prefix_placeholder_bytes)
                mm.close()
                fi.close()
                fi = open(path, 'rb+')
                mm = utils.mmap_mmap(fi.fileno(), 0, tagname=None, flags=utils.mmap_MAP_PRIVATE)
        if mm.find(prefix_bytes) != -1:
            yield (prefix, mode, f)
        if utils.on_win and mm.find(forward_slash_prefix_bytes) != -1:
            # some windows libraries use unix-style path separators
            yield (forward_slash_prefix, mode, f)
        elif utils.on_win and mm.find(double_backslash_prefix_bytes) != -1:
            # some windows libraries have double backslashes as escaping
            yield (double_backslash_prefix, mode, f)
        if mm.find(prefix_placeholder_bytes) != -1:
            yield (prefix_placeholder, mode, f)
        mm.close()
        fi.close()


def rewrite_file_with_new_prefix(path, data, old_prefix, new_prefix):
    # Old and new prefix should be bytes

    st = os.stat(path)
    data = data.replace(old_prefix, new_prefix)
    # Save as
    with open(path, 'wb') as fo:
        fo.write(data)
    os.chmod(path, stat.S_IMODE(st.st_mode) | stat.S_IWUSR)  # chmod u+w
    return data


# TODO: this is mostly duplicated with the scheme of pin_run_as_build.  Could be refactored
#     away, probably.
def get_run_dists(m):
    prefix = join(envs_dirs[0], '_run')
    utils.rm_rf(prefix)
    environ.create_env(prefix, [ms.spec for ms in m.ms_depends('run')], config=m.config,
                       subdir=m.config.host_subdir)
    return sorted(linked(prefix))


def copy_recipe(m):
    output_metadata = m.copy()
    if output_metadata.config.include_recipe and output_metadata.include_recipe():
        recipe_dir = join(output_metadata.config.info_dir, 'recipe')
        try:
            os.makedirs(recipe_dir)
        except:
            pass

        if os.path.isdir(output_metadata.path):
            for fn in os.listdir(output_metadata.path):
                src_path = join(output_metadata.path, fn)
                dst_path = join(recipe_dir, fn)
                utils.copy_into(src_path, dst_path, timeout=output_metadata.config.timeout,
                                locking=output_metadata.config.locking, clobber=True)

            # store the rendered meta.yaml file, plus information about where it came from
            #    and what version of conda-build created it
            original_recipe = os.path.join(output_metadata.path, 'meta.yaml')
        else:
            original_recipe = ""

        # just for lack of confusion, don't show outputs in final rendered recipes
        if 'outputs' in output_metadata.meta:
            del output_metadata.meta['outputs']

        rendered = output_yaml(output_metadata)

        if not original_recipe or not open(original_recipe).read() == rendered:
            with open(join(recipe_dir, "meta.yaml"), 'w') as f:
                f.write("# This file created by conda-build {}\n".format(__version__))
                if original_recipe:
                    f.write("# meta.yaml template originally from:\n")
                    f.write("# " + source.get_repository_info(m.path) + "\n")
                f.write("# ------------------------------------------------\n\n")
                f.write(rendered)
            if original_recipe:
                utils.copy_into(original_recipe, os.path.join(recipe_dir, 'meta.yaml.template'),
                                timeout=m.config.timeout, locking=m.config.locking, clobber=True)


def copy_readme(m):
    readme = m.get_value('about/readme')
    if readme:
        src = join(m.config.work_dir, readme)
        if not isfile(src):
            sys.exit("Error: no readme file: %s" % readme)
        dst = join(m.config.info_dir, readme)
        utils.copy_into(src, dst, m.config.timeout, locking=m.config.locking)
        if os.path.split(readme)[1] not in {"README.md", "README.rst", "README"}:
            print("WARNING: anaconda.org only recognizes about/readme "
                  "as README.md and README.rst", file=sys.stderr)


def copy_license(m):
    license_file = m.get_value('about/license_file')
    if license_file:
        utils.copy_into(join(m.config.work_dir, license_file),
                        join(m.config.info_dir, 'LICENSE.txt'), m.config.timeout,
                        locking=m.config.locking)


def write_hash_input(m):
    recipe_input, file_paths = m._get_hash_contents()
    with open(os.path.join(m.config.info_dir, 'hash_input.json'), 'w') as f:
        json.dump(recipe_input, f)

    if m.config.include_recipe and m.include_recipe():
        with codecs.open(os.path.join(m.config.info_dir, 'hash_input_files'), 'w', 'utf-8') as f:
            for fname in file_paths:
                f.write(fname + '\n')


def get_files_with_prefix(m, files, prefix):
    files_with_prefix = sorted(have_prefix_files(files, prefix))

    ignore_files = m.ignore_prefix_files()
    ignore_types = set()
    if not hasattr(ignore_files, "__iter__"):
        if ignore_files is True:
            ignore_types.update((FileMode.text.name, FileMode.binary.name))
        ignore_files = []
    if not m.get_value('build/detect_binary_files_with_prefix', True):
        ignore_types.update((FileMode.binary.name,))
    # files_with_prefix is a list of tuples containing (prefix_placeholder, file_mode)
    ignore_files.extend(
        f[2] for f in files_with_prefix if f[1] in ignore_types and f[2] not in ignore_files)
    files_with_prefix = [f for f in files_with_prefix if f[2] not in ignore_files]
    return files_with_prefix


def detect_and_record_prefix_files(m, files, prefix):
    files_with_prefix = get_files_with_prefix(m, files, prefix)
    binary_has_prefix_files = m.binary_has_prefix_files()
    text_has_prefix_files = m.has_prefix_files()

    if files_with_prefix and not m.noarch:
        if utils.on_win:
            # Paths on Windows can contain spaces, so we need to quote the
            # paths. Fortunately they can't contain quotes, so we don't have
            # to worry about nested quotes.
            fmt_str = '"%s" %s "%s"\n'
        else:
            # Don't do it everywhere because paths on Unix can contain quotes,
            # and we don't have a good method of escaping, and because older
            # versions of conda don't support quotes in has_prefix
            fmt_str = '%s %s %s\n'

        with open(join(m.config.info_dir, 'has_prefix'), 'w') as fo:
            for pfix, mode, fn in files_with_prefix:
                print("Detected hard-coded path in %s file %s" % (mode, fn))
                fo.write(fmt_str % (pfix, mode, fn))

                if mode == 'binary' and fn in binary_has_prefix_files:
                    binary_has_prefix_files.remove(fn)
                elif mode == 'text' and fn in text_has_prefix_files:
                    text_has_prefix_files.remove(fn)

    # make sure we found all of the files expected
    errstr = ""
    for f in text_has_prefix_files:
        errstr += "Did not detect hard-coded path in %s from has_prefix_files\n" % f
    for f in binary_has_prefix_files:
        errstr += "Did not detect hard-coded path in %s from binary_has_prefix_files\n" % f
    if errstr:
        raise RuntimeError(errstr)


def sanitize_channel(channel):
    return re.sub('\/t\/[a-zA-Z0-9\-]*\/', '/t/<TOKEN>/', channel)


def write_info_files_file(m, files):
    entry_point_scripts = m.get_value('build/entry_points')
    entry_point_script_names = get_entry_point_script_names(entry_point_scripts)

    mode_dict = {'mode': 'w', 'encoding': 'utf-8'} if PY3 else {'mode': 'wb'}
    with open(join(m.config.info_dir, 'files'), **mode_dict) as fo:
        if m.get_value('build/noarch_python'):
            fo.write('\n')
        elif m.noarch == 'python':
            for f in files:
                if f.find("site-packages") >= 0:
                    fo.write(f[f.find("site-packages"):] + '\n')
                elif f.startswith("bin") and (f not in entry_point_script_names):
                    fo.write(f.replace("bin", "python-scripts") + '\n')
                elif f.startswith("Scripts") and (f not in entry_point_script_names):
                    fo.write(f.replace("Scripts", "python-scripts") + '\n')
                else:
                    fo.write(f + '\n')
        else:
            for f in files:
                fo.write(f + '\n')


def write_link_json(m):
    package_metadata = OrderedDict()
    noarch_type = m.get_value('build/noarch')
    if noarch_type:
        noarch_dict = OrderedDict(type=text_type(noarch_type))
        if text_type(noarch_type).lower() == "python":
            entry_points = m.get_value('build/entry_points')
            if entry_points:
                noarch_dict['entry_points'] = entry_points
        package_metadata['noarch'] = noarch_dict

    preferred_env = m.get_value("build/preferred_env")
    if preferred_env:
        preferred_env_dict = OrderedDict(name=text_type(preferred_env))
        executable_paths = m.get_value("build/preferred_env_executable_paths")
        if executable_paths:
            preferred_env_dict["executable_paths"] = executable_paths
        package_metadata["preferred_env"] = preferred_env_dict
    if package_metadata:
        # The original name of this file was info/package_metadata_version.json, but we've
        #   now changed it to info/link.json.  Still, we must indefinitely keep the key name
        #   package_metadata_version, or we break conda.
        package_metadata["package_metadata_version"] = 1
        with open(os.path.join(m.config.info_dir, "link.json"), 'w') as fh:
            fh.write(json.dumps(package_metadata, sort_keys=True, indent=2, separators=(',', ': ')))


def write_about_json(m):
    with open(join(m.config.info_dir, 'about.json'), 'w') as fo:
        d = {}
        for key in ('home', 'dev_url', 'doc_url', 'license_url',
                    'license', 'summary', 'description', 'license_family'):
            value = m.get_value('about/%s' % key)
            if value:
                d[key] = value

        # for sake of reproducibility, record some conda info
        d['conda_version'] = conda_version
        d['conda_build_version'] = conda_build_version
        # conda env will be in most, but not necessarily all installations.
        #    Don't die if we don't see it.
        stripped_channels = []
        for channel in get_rc_urls() + list(m.config.channel_urls):
            stripped_channels.append(sanitize_channel(channel))
        d['channels'] = stripped_channels
        evars = ['PATH', 'PYTHONPATH', 'PYTHONHOME', 'CONDA_DEFAULT_ENV',
                 'CIO_TEST', 'CONDA_ENVS_PATH']

        if cc_platform == 'linux':
            evars.append('LD_LIBRARY_PATH')
        elif cc_platform == 'osx':
            evars.append('DYLD_LIBRARY_PATH')
        d['env_vars'] = {ev: os.getenv(ev, '<not set>') for ev in evars}
        # this information will only be present in conda 4.2.10+
        try:
            d['conda_private'] = conda_private
        except (KeyError, AttributeError):
            pass
        env = environ.Environment(root_dir)
        d['root_pkgs'] = env.package_specs()
        json.dump(d, fo, indent=2, sort_keys=True)


def write_info_json(m):
    info_index = m.info_index()
    pin_depends = m.get_value('build/pin_depends')
    if pin_depends:
        dists = get_run_dists(m)
        with open(join(m.config.info_dir, 'requires'), 'w') as fo:
            fo.write("""\
# This file as created when building:
#
#     %s.tar.bz2  (on '%s')
#
# It can be used to create the runtime environment of this package using:
# $ conda create --name <env> --file <this file>
""" % (m.dist(), m.config.build_subdir))
            dist = m.dist()
            if hasattr(dists[0], 'version'):
                dist = Dist(dist)
            for dist in sorted(dists + [dist]):
                fo.write('%s\n' % '='.join(dist.split('::', 1)[-1].rsplit('-', 2)))
        if pin_depends == 'strict':
            info_index['depends'] = [' '.join(dist.split('::', 1)[-1].rsplit('-', 2))
                                     for dist in dists]

    # Deal with Python 2 and 3's different json module type reqs
    mode_dict = {'mode': 'w', 'encoding': 'utf-8'} if PY3 else {'mode': 'wb'}
    with open(join(m.config.info_dir, 'index.json'), **mode_dict) as fo:
        json.dump(info_index, fo, indent=2, sort_keys=True)


def write_no_link(m, files):
    no_link = m.get_value('build/no_link')
    if no_link:
        if not isinstance(no_link, list):
            no_link = [no_link]
        with open(join(m.config.info_dir, 'no_link'), 'w') as fo:
            for f in files:
                if any(fnmatch.fnmatch(f, p) for p in no_link):
                    fo.write(f + '\n')


def get_entry_point_script_names(entry_point_scripts):
    scripts = []
    for entry_point in entry_point_scripts:
        cmd = entry_point[:entry_point.find("=")].strip()
        if utils.on_win:
            scripts.append("Scripts\\%s-script.py" % cmd)
            scripts.append("Scripts\\%s.exe" % cmd)
        else:
            scripts.append("bin/%s" % cmd)
    return scripts


def write_run_exports(m):
    if 'run_exports' in m.meta.get('build', {}):
        with open(os.path.join(m.config.info_dir, 'run_exports'), 'w') as f:
            for pin in utils.ensure_list(m.meta['build']['run_exports']):
                f.write(pin + "\n")


def create_info_files(m, files, prefix):
    '''
    Creates the metadata files that will be stored in the built package.

    :param m: Package metadata
    :type m: Metadata
    :param files: Paths to files to include in package
    :type files: list of str
    '''
    if utils.on_win:
        # make sure we use '/' path separators in metadata
        files = [_f.replace('\\', '/') for _f in files]

    write_hash_input(m)
    write_info_json(m)  # actually index.json
    write_about_json(m)
    write_link_json(m)
    write_run_exports(m)

    copy_recipe(m)
    copy_readme(m)
    copy_license(m)

    write_info_files_file(m, files)

    files_with_prefix = get_files_with_prefix(m, files, prefix)
    checksums = create_info_files_json_v1(m, m.config.info_dir, prefix, files, files_with_prefix)

    detect_and_record_prefix_files(m, files, prefix)
    write_no_link(m, files)

    sources = m.get_section('source')
    if hasattr(sources, 'keys'):
        sources = [sources]

    with io.open(join(m.config.info_dir, 'git'), 'w', encoding='utf-8') as fo:
        for src in sources:
            if src.get('git_url'):
                source.git_info(os.path.join(m.config.work_dir, src.get('folder', '')),
                                verbose=m.config.verbose, fo=fo)

    if m.get_value('app/icon'):
        utils.copy_into(join(m.path, m.get_value('app/icon')),
                        join(m.config.info_dir, 'icon.png'),
                        m.config.timeout, locking=m.config.locking)
    return checksums


def get_short_path(m, target_file):
    entry_point_script_names = get_entry_point_script_names(m.get_value('build/entry_points'))
    if m.noarch == 'python':
        if target_file.find("site-packages") >= 0:
            return target_file[target_file.find("site-packages"):]
        elif target_file.startswith("bin") and (target_file not in entry_point_script_names):
            return target_file.replace("bin", "python-scripts")
        elif target_file.startswith("Scripts") and (target_file not in entry_point_script_names):
            return target_file.replace("Scripts", "python-scripts")
        else:
            return target_file
    elif m.get_value('build/noarch_python', None):
        return None
    else:
        return target_file


def sha256_checksum(filename, buffersize=65536):
    if not isfile(filename):
        return None
    sha256 = hashlib.sha256()
    with open(filename, 'rb') as f:
        for block in iter(lambda: f.read(buffersize), b''):
            sha256.update(block)
    return sha256.hexdigest()


def has_prefix(short_path, files_with_prefix):
    for prefix, mode, filename in files_with_prefix:
        if short_path == filename:
            return prefix, mode
    return None, None


def is_no_link(no_link, short_path):
    if no_link is not None and short_path in no_link:
        return True


def get_inode_paths(files, target_short_path, prefix):
    utils.ensure_list(files)
    target_short_path_inode = os.lstat(join(prefix, target_short_path)).st_ino
    hardlinked_files = [sp for sp in files
                        if os.lstat(join(prefix, sp)).st_ino == target_short_path_inode]
    return sorted(hardlinked_files)


def path_type(path):
    return PathType.softlink if islink(path) else PathType.hardlink


def build_info_files_json_v1(m, prefix, files, files_with_prefix):
    no_link_files = m.get_value('build/no_link')
    files_json = []
    for fi in sorted(files):
        prefix_placeholder, file_mode = has_prefix(fi, files_with_prefix)
        path = os.path.join(prefix, fi)
        file_info = {
            "_path": get_short_path(m, fi),
            "sha256": sha256_checksum(path),
            "size_in_bytes": os.path.getsize(path),
            "path_type": path_type(path),
        }
        no_link = is_no_link(no_link_files, fi)
        if no_link:
            file_info["no_link"] = no_link
        if prefix_placeholder and file_mode:
            file_info["prefix_placeholder"] = prefix_placeholder
            file_info["file_mode"] = file_mode
        if file_info.get("path_type") == PathType.hardlink and CrossPlatformStLink.st_nlink(
                join(prefix, fi)) > 1:
            inode_paths = get_inode_paths(files, fi, prefix)
            file_info["inode_paths"] = inode_paths
        files_json.append(file_info)
    return files_json


def create_info_files_json_v1(m, info_dir, prefix, files, files_with_prefix):
    # fields: "_path", "sha256", "size_in_bytes", "path_type", "file_mode",
    #         "prefix_placeholder", "no_link", "inode_paths"
    files_json_files = build_info_files_json_v1(m, prefix, files, files_with_prefix)
    files_json_info = {
        "paths_version": 1,
        "paths": files_json_files,
    }

    # don't create info/paths.json file if this is an old noarch package
<<<<<<< HEAD
    if not m.noarch_python:
        with open(join(info_dir, 'paths.json'), "w") as files_json:
            json.dump(files_json_info, files_json, sort_keys=True, indent=2, separators=(',', ': '),
                    cls=EntityEncoder)
=======
    if m.get_value('build/noarch_python', None):
        return
    with open(join(info_dir, 'paths.json'), "w") as files_json:
        json.dump(files_json_info, files_json, sort_keys=True, indent=2, separators=(',', ': '),
                  cls=EntityEncoder)


def get_build_index(config, clear_cache=True):
    # priority: local by croot (can vary), then channels passed as args,
    #     then channels from config.
    native_dirs = [os.path.join(config.croot, dirname) for dirname in (config.subdir, 'noarch')]
    for dirname in native_dirs:
        if not os.path.isdir(dirname):
            os.makedirs(dirname)
        if not os.path.isfile(os.path.join(dirname, 'repodata.json.bz2')):
            update_index(dirname, config)
    urls = [url_path(config.croot)] + list(config.channel_urls)
    index = get_index(channel_urls=urls,
                      prepend=not config.override_channels,
                      use_local=False,
                      use_cache=not clear_cache)
    return index


def recursive_req_folders(folders, start_specs, index):
    """Get folders """
    for folder in start_specs:
        folder = folder.replace(" ", '-')
        matching_keys = {key: val for key, val in index.items() if key.startswith(folder)}
        for key, val in matching_keys.items():
            recursive_req_folders(folders, val['requires'], index)
        folders.extend([key.replace('.tar.bz2', "") for key in matching_keys.keys()])
    return folders


def create_env(prefix, specs, config, clear_cache=True, retry=0):
    '''
    Create a conda envrionment for the given prefix and specs.
    '''
    if config.debug:
        logging.getLogger("conda_build").setLevel(logging.DEBUG)
        external_logger_context = utils.LoggingContext(logging.DEBUG)
    else:
        logging.getLogger("conda_build").setLevel(logging.INFO)
        external_logger_context = utils.LoggingContext(logging.ERROR)

    with external_logger_context:
        log = logging.getLogger(__name__)

        specs = list(specs)
        for feature, value in feature_list:
            if value:
                specs.append('%s@' % feature)

        if specs:  # Don't waste time if there is nothing to do
            log.debug("Creating environment in %s", prefix)
            log.debug(str(specs))

            with utils.path_prepended(prefix):
                locks = []
                try:
                    if config.locking:
                        locks = utils.get_conda_operation_locks(config)

                    with utils.try_acquire_locks(locks, timeout=config.timeout):
                        index = get_build_index(config=config, clear_cache=True)
                        actions = install_actions(prefix, index, specs)
                        if config.disable_pip:
                            actions['LINK'] = [spec for spec in actions['LINK'] if not spec.startswith('pip-')]  # noqa
                            actions['LINK'] = [spec for spec in actions['LINK'] if not spec.startswith('setuptools-')]  # noqa
                        display_actions(actions, index)
                        if utils.on_win:
                            for k, v in os.environ.items():
                                os.environ[k] = str(v)
                        execute_actions(actions, index, verbose=config.debug)
                        warn_on_old_conda_build(index=index)
                except (SystemExit, PaddingError, LinkError, CondaError) as exc:
                    if (("too short in" in str(exc) or
                            re.search('post-link failed for: .*openssl', str(exc)) or
                            isinstance(exc, PaddingError)) and
                            config.prefix_length > 80):
                        if config.prefix_length_fallback:
                            log.warn("Build prefix failed with prefix length %d",
                                     config.prefix_length)
                            log.warn("Error was: ")
                            log.warn(str(exc))
                            log.warn("One or more of your package dependencies needs to be rebuilt "
                                    "with a longer prefix length.")
                            log.warn("Falling back to legacy prefix length of 80 characters.")
                            log.warn("Your package will not install into prefixes > 80 characters.")
                            config.prefix_length = 80

                            # Set this here and use to create environ
                            #   Setting this here is important because we use it below (symlink)
                            prefix = config.build_prefix

                            create_env(prefix, specs, config=config,
                                        clear_cache=clear_cache)
                        else:
                            raise
                    # conda sometimes gets files deleted out from under itself.  Retry.
                    #    The reason why we treat the "minimum conda version" text this way is that
                    #    it occurs with info/files is missing.  That's also a symptom of these
                    #    weird I/O issues that happen with parallel conda-build jobs.
                    elif ('lock' in str(exc) or 'requires a minimum conda version' in str(exc) or
                          'Cannot link a source that does not exist' in str(exc)):
                        if retry < config.max_env_retry:
                            log.warn("failed to create env, retrying.  exception was: %s", str(exc))
                            create_env(prefix, specs, config=config,
                                    clear_cache=clear_cache, retry=retry + 1)
                    else:
                        raise
                # HACK: some of the time, conda screws up somehow and incomplete packages result.
                #    Just retry.
                except (AssertionError, IOError, ValueError, RuntimeError, LockError) as exc:
                    if retry < config.max_env_retry:
                        log.warn("failed to create env, retrying.  exception was: %s", str(exc))
                        create_env(prefix, specs, config=config,
                                   clear_cache=clear_cache, retry=retry + 1)
                    else:
                        log.error("Failed to create env, max retries exceeded.")
                        raise

    # ensure prefix exists, even if empty, i.e. when specs are empty
    if not isdir(prefix):
        os.makedirs(join(prefix, 'conda-meta'))
        open(join(prefix, 'conda-meta', 'history'), 'a').close()
    if utils.on_win:
        shell = "cmd.exe"
    else:
        shell = "bash"
    symlink_conda(prefix, sys.prefix, shell)


def get_installed_conda_build_version():
    root_linked = linked(root_dir)
    vers_inst = [dist.split('::', 1)[-1].rsplit('-', 2)[1] for dist in root_linked
        if dist.split('::', 1)[-1].rsplit('-', 2)[0] == 'conda-build']
    if not len(vers_inst) == 1:
        logging.getLogger(__name__).warn("Could not detect installed version of conda-build")
        return None
    return vers_inst[0]

>>>>>>> 903e9c4e

    # Return a dict of file: sha1sum. We could (but currently do not)
    # use this to detect overlap and mutated overlap.
    checksums = dict()
    for file in files_json_files:
        checksums[file['_path']] = file['sha256']

    return checksums


def post_process_files(m, initial_prefix_files):
    get_build_metadata(m)
    create_post_scripts(m)

<<<<<<< HEAD
    # this is new-style noarch, with a value of 'python'
    if m.noarch != 'python':
=======
    # this is new-style noarch, with a value of 'python'. We handle entry
    # points for that at install time
    if not is_noarch_python(m):
>>>>>>> 903e9c4e
        utils.create_entry_points(m.get_value('build/entry_points'), config=m.config)
    current_prefix_files = utils.prefix_files(prefix=m.config.host_prefix)

    post_process(sorted(current_prefix_files - initial_prefix_files),
                    prefix=m.config.host_prefix,
                    config=m.config,
                    preserve_egg_dir=bool(m.get_value('build/preserve_egg_dir')),
                    noarch=m.get_value('build/noarch'),
                    skip_compile_pyc=m.get_value('build/skip_compile_pyc'))

    # The post processing may have deleted some files (like easy-install.pth)
    current_prefix_files = utils.prefix_files(prefix=m.config.host_prefix)
    new_files = sorted(current_prefix_files - initial_prefix_files)
    new_files = utils.filter_files(new_files, prefix=m.config.host_prefix)

    if any(m.config.meta_dir in join(m.config.host_prefix, f) for f in new_files):
        meta_files = (tuple(f for f in new_files if m.config.meta_dir in
                join(m.config.host_prefix, f)),)
        sys.exit(indent("""Error: Untracked file(s) %s found in conda-meta directory.
This error usually comes from using conda in the build script.  Avoid doing this, as it
can lead to packages that include their dependencies.""" % meta_files))
    post_build(m, new_files, prefix=m.config.host_prefix, build_python=m.config.build_python,
               croot=m.config.croot)

    entry_point_script_names = get_entry_point_script_names(m.get_value('build/entry_points'))
    if m.noarch == 'python':
        pkg_files = [fi for fi in new_files if fi not in entry_point_script_names]
    else:
        pkg_files = new_files

    # the legacy noarch
    if m.get_value('build/noarch_python'):
        noarch_python.transform(m, new_files, m.config.host_prefix)
    # new way: build/noarch: python
    elif m.noarch == 'python':
        noarch_python.populate_files(m, pkg_files, m.config.host_prefix, entry_point_script_names)

    current_prefix_files = utils.prefix_files(prefix=m.config.host_prefix)
    new_files = current_prefix_files - initial_prefix_files
    fix_permissions(new_files, m.config.host_prefix)

    return new_files


def remove_prefix_file(filepath, prefix):
    if not os.path.isabs(filepath):
        filepath = os.path.abspath(os.path.normpath(os.path.join(prefix, filepath)))
    utils.rm_rf(filepath)


def bundle_conda(output, metadata, env, **kw):
    log = utils.get_logger(__name__)
    log.info('Packaging %s', metadata.dist())

<<<<<<< HEAD
=======
    with utils.path_prepended(metadata.config.build_prefix):
        env = environ.get_dict(config=metadata.config, m=metadata)
>>>>>>> 903e9c4e
    files = output.get('files', [])
    if not files and output.get('script'):
        with utils.path_prepended(metadata.config.build_prefix):
            env = environ.get_dict(config=metadata.config, m=metadata)

        interpreter = output.get('script_interpreter')
        if not interpreter:
            interpreter = guess_interpreter(output['script'])
        initial_files = utils.prefix_files(metadata.config.host_prefix)
        env_output = env.copy()
        env_output['TOP_PKG_NAME'] = env['PKG_NAME']
        env_output['TOP_PKG_VERSION'] = env['PKG_VERSION']
        env_output['PKG_VERSION'] = metadata.version()
        env_output['PKG_NAME'] = metadata.get_value('package/name')
        utils.check_call_env(interpreter.split(' ') +
                    [os.path.join(metadata.config.work_dir, output['script'])],
                             cwd=metadata.config.host_prefix, env=env_output)
    else:
        # we exclude the list of files that we want to keep, so post-process picks them up as "new"
        keep_files = set(utils.expand_globs(files, metadata.config.host_prefix))
        pfx_files = set(utils.prefix_files(metadata.config.host_prefix))
        initial_files = set(item for item in (pfx_files - keep_files)
                            if not any(keep_file.startswith(item + os.path.sep)
                                       for keep_file in keep_files))

    files = post_process_files(metadata, initial_files)

    if output.get('name') and output.get('name') != 'conda':
        assert 'bin/conda' not in files and 'Scripts/conda.exe' not in files, ("Bug in conda-build "
            "has included conda binary in package. Please report this on the conda-build issue "
            "tracker.")

    output_filename = ('-'.join([output['name'], metadata.version(),
                                 metadata.build_id()]) + '.tar.bz2')
    # first filter is so that info_files does not pick up ignored files
    files = utils.filter_files(files, prefix=metadata.config.host_prefix)
    output['checksums'] = create_info_files(metadata, files, prefix=metadata.config.host_prefix)
    for ext in ('.py', '.r', '.pl', '.lua', '.sh'):
        test_dest_path = os.path.join(metadata.config.info_dir, 'recipe', 'run_test' + ext)
        script = output.get('test', {}).get('script')
        if script and script.endswith(ext):
            utils.copy_into(os.path.join(metadata.config.work_dir, output['test']['script']),
                            test_dest_path, metadata.config.timeout,
                            locking=metadata.config.locking)
        elif os.path.isfile(test_dest_path) and metadata.meta.get('extra', {}).get('parent_recipe'):
            # the test belongs to the parent recipe.  Don't include it in subpackages.
            utils.rm_rf(test_dest_path)
    # here we add the info files into the prefix, so we want to re-collect the files list
    files = set(utils.prefix_files(metadata.config.host_prefix)) - initial_files
    files = utils.filter_files(files, prefix=metadata.config.host_prefix)

    # lock the output directory while we build this file
    # create the tarball in a temporary directory to minimize lock time
    with TemporaryDirectory() as tmp:
        tmp_path = os.path.join(tmp, os.path.basename(output_filename))
        t = tarfile.open(tmp_path, 'w:bz2')

        def order(f):
            # we don't care about empty files so send them back via 100000
            fsize = os.stat(join(metadata.config.host_prefix, f)).st_size or 100000
            # info/* records will be False == 0, others will be 1.
            info_order = int(os.path.dirname(f) != 'info')
            return info_order, fsize

        # add files in order of a) in info directory, b) increasing size so
        # we can access small manifest or json files without decompressing
        # possible large binary or data files
        for f in sorted(files, key=order):
            t.add(join(metadata.config.host_prefix, f), f)
        t.close()

        # we're done building, perform some checks
        tarcheck.check_all(tmp_path, metadata.config)
        if not getattr(metadata.config, "noverify", False):
            verifier = Verify()
            ignore_scripts = metadata.config.ignore_package_verify_scripts if \
                             metadata.config.ignore_package_verify_scripts else None
            run_scripts = metadata.config.run_package_verify_scripts if \
                          metadata.config.run_package_verify_scripts else None
            verifier.verify_package(ignore_scripts=ignore_scripts, run_scripts=run_scripts,
                                    path_to_package=tmp_path)
        subdir = ('noarch' if (metadata.noarch or metadata.noarch_python)
                  else metadata.config.host_subdir)
        if metadata.config.output_folder:
            output_folder = os.path.join(metadata.config.output_folder, subdir)
        else:
            output_folder = os.path.join(os.path.dirname(metadata.config.bldpkgs_dir), subdir)
        final_output = os.path.join(output_folder, output_filename)
        if os.path.isfile(final_output):
            os.remove(final_output)
<<<<<<< HEAD
        utils.copy_into(tmp_path, final_output, metadata.config.timeout,
                        locking=metadata.config.locking)
    update_index(output_folder, config=metadata.config)
=======
        print(final_output)
        # disable locking here.  It's just a temp folder getting locked.  Removing it proved to be
        #    a major bottleneck.
        utils.copy_into(tmp_path, final_output, config.timeout, locking=False)

    update_index(os.path.dirname(output_folder), config=config)
>>>>>>> 903e9c4e

    # HACK: conda really wants a noarch folder to be around.  Create it as necessary.
    if os.path.basename(output_folder) != 'noarch':
        try:
            os.makedirs(os.path.join(os.path.dirname(output_folder), 'noarch'))
        except OSError:
            pass
        update_index(os.path.join(os.path.dirname(output_folder), 'noarch'), config=metadata.config)

    # remove info files from host prefix. We do not remove the actual package's files as subsequent
    # builds may well need them. In other words, the caller manages the files in output['checksums']
    for f in files:
        remove_prefix_file(f, metadata.config.host_prefix)

    return final_output


def bundle_wheel(output, metadata, env):
    import pip
    with TemporaryDirectory() as tmpdir, utils.tmp_chdir(metadata.config.work_dir):
        pip.main(['wheel', '--wheel-dir', tmpdir, '--no-deps', '.'])
        wheel_files = glob(os.path.join(tmpdir, "*.whl"))
        if not wheel_files:
            raise RuntimeError("Wheel creation failed.  Please see output above to debug.")
        wheel_file = wheel_files[0]
        if metadata.config.output_folder:
            output_folder = os.path.join(metadata.config.output_folder, metadata.config.subdir)
        else:
            output_folder = metadata.config.bldpkgs_dir
        utils.copy_into(wheel_file, output_folder, locking=metadata.config.locking)
    return os.path.join(output_folder, os.path.basename(wheel_file))


def scan_metadata(path):
    '''
    Scan all json files in 'path' and return a dictionary with their contents.
    Files are assumed to be in 'index.json' format.
    '''
    installed = dict()
    for filename in glob(os.path.join(path, '*.json')):
        with open(filename) as file:
            data = json.load(file)
            installed[data['name']] = data
    return installed


bundlers = {
    'conda': bundle_conda,
    'wheel': bundle_wheel,
}


def build(m, post=None, need_source_download=True, need_reparse_in_env=False, built_packages=None):
    '''
    Build the package with the specified metadata.

    :param m: Package metadata
    :type m: Metadata
    :type post: bool or None. None means run the whole build. True means run
    post only. False means stop just before the post.
    :type need_source_download: bool: if rendering failed to download source
    (due to missing tools), retry here after build env is populated
    '''
    default_return = {}
    if not built_packages:
        built_packages = {}

    if m.skip():
        utils.print_skip_message(m)
        return default_return

    log = utils.get_logger(__name__)
    host_actions = []
    host_index = {}
    build_actions = []

    with utils.path_prepended(m.config.build_prefix):
        env = environ.get_dict(config=m.config, m=m)
    env["CONDA_BUILD_STATE"] = "BUILD"
    if env_path_backup_var_exists:
        env["CONDA_PATH_BACKUP"] = os.environ["CONDA_PATH_BACKUP"]

    if post in [False, None]:
        if m.uses_jinja and (need_source_download or need_reparse_in_env):
            print("    (actual version deferred until further download or env creation)")

        specs = [ms.spec for ms in m.ms_depends('build')]
        if any(out.get('type') == 'wheel' for out in m.meta.get('outputs', [])):
            specs.extend(['pip', 'wheel'])

        vcs_source = m.uses_vcs_in_build
        if vcs_source and vcs_source not in specs:
            vcs_executable = "hg" if vcs_source == "mercurial" else vcs_source
            has_vcs_available = os.path.isfile(external.find_executable(vcs_executable,
                                                                m.config.build_prefix) or "")
            if not has_vcs_available:
                if (vcs_source != "mercurial" or
                        not any(spec.startswith('python') and "3." in spec
                                for spec in specs)):
                    specs.append(vcs_source)

                    log.warn("Your recipe depends on %s at build time (for templates), "
                            "but you have not listed it as a build dependency.  Doing "
                                "so for this build.", vcs_source)
                else:
                    raise ValueError("Your recipe uses mercurial in build, but mercurial"
                                    " does not yet support Python 3.  Please handle all of "
                                    "your mercurial actions outside of your build script.")

        # This must be done before "environ.create_env(m.config.build_prefix..)" as otherwise,
        # if it excepts due to needing to build some dependencies, the build_prefix does
        # not get cleaned out and that causes clobbers and failure to figure out the newly
        # installed files at packaging-time.
        host_ms_deps = None
        build_ms_deps = None
        if m.config.has_separate_host_prefix:
            if VersionOrder(conda_version) < VersionOrder('4.3.2'):
                raise RuntimeError("Non-native subdir support only in conda >= 4.3.2")
            host_index, host_ts = get_build_index(m.config, m.config.host_subdir)
            host_ms_deps = m.ms_depends('host')
            host_actions = environ.get_install_actions(m.config.host_prefix, host_index,
                                                       host_ms_deps, m.config, timestamp=host_ts)
            environ.create_env(m.config.host_prefix, host_actions, config=m.config,
                               subdir=m.config.host_subdir)

        build_ms_deps = m.ms_depends('build')
        index, index_timestamp = get_build_index(m.config, m.config.build_subdir)
        build_actions = environ.get_install_actions(m.config.build_prefix, index,
                                                    build_ms_deps, m.config,
                                                    timestamp=index_timestamp)
        if (not m.config.dirty or not os.path.isdir(m.config.build_prefix) or
                not os.listdir(m.config.build_prefix)):
            environ.create_env(m.config.build_prefix, build_actions, config=m.config,
                               subdir=m.config.build_subdir)

        # this check happens for the sake of tests, but let's do it before the build so we don't
        #     make people wait longer only to see an error
        warn_on_use_of_SRC_DIR(m)

        # Execute any commands fetching the source (e.g., git) in the _build environment.
        # This makes it possible to provide source fetchers (eg. git, hg, svn) as build
        # dependencies.

        with utils.path_prepended(m.config.build_prefix):
            try_download(m, no_download_source=False)
        if need_source_download:
            m.final = False
            m.parse_until_resolved(allow_no_other_outputs=True)

        elif need_reparse_in_env:
            m = reparse(m)

        # get_dir here might be just work, or it might be one level deeper,
        #    dependening on the source.
        src_dir = m.config.work_dir
        if isdir(src_dir):
            print("source tree in:", src_dir)
        else:
            print("no source - creating empty work folder")
            os.makedirs(src_dir)

        utils.rm_rf(m.config.info_dir)
        files1 = utils.prefix_files(prefix=m.config.host_prefix)
        for pat in m.always_include_files():
            has_matches = False
            for f in set(files1):
                if fnmatch.fnmatch(f, pat):
                    print("Including in package existing file", f)
                    files1.discard(f)
                    has_matches = True
            if not has_matches:
                log.warn("Glob %s from always_include_files does not match any files", pat)
        # Save this for later
        with open(join(m.config.build_folder, 'prefix_files.txt'), 'w') as f:
            f.write(u'\n'.join(sorted(list(files1))))
            f.write(u'\n')

        output_metas = expand_outputs([(m, need_source_download, need_reparse_in_env)])

        if m.config.skip_existing:
            package_locations = [is_package_built(om) for om, _, _ in output_metas]
            if all(package_locations):
                print("Packages for ", m.path or m.name(),
                        "are already built in {0}, skipping.".format(package_locations))
                return default_return
            else:
                package_locations = [bldpkg_path(om) for om, _, _ in output_metas]
        else:
            package_locations = [bldpkg_path(om) for om, _, _ in output_metas]

        print("BUILD START:", [os.path.basename(pkg) for pkg in package_locations])

        # Use script from recipe?
        script = utils.ensure_list(m.get_value('build/script', None))
        if script:
            script = '\n'.join(script)

        if isdir(src_dir):
            if utils.on_win:
                build_file = join(m.path, 'bld.bat')
                if script:
                    build_file = join(src_dir, 'bld.bat')
                    with open(build_file, 'w') as bf:
                        bf.write(script)
                import conda_build.windows as windows
                windows.build(m, build_file)
            else:
                build_file = join(m.path, 'build.sh')
                # There is no sense in trying to run an empty build script.
                if isfile(build_file) or script:

                    with utils.path_prepended(m.config.build_prefix):
                        env = environ.get_dict(config=m.config, m=m)
                    env["CONDA_BUILD_STATE"] = "BUILD"

                    work_file = join(m.config.work_dir, 'conda_build.sh')
                    with open(work_file, 'w') as bf:
                        for k, v in env.items():
                            bf.write('export {0}="{1}"\n'.format(k, v))

                        if m.config.activate:
                            bf.write('source "{0}activate" "{1}" &> '
                                        '/dev/null\n'.format(utils.root_script_dir + os.path.sep,
                                                            m.config.build_prefix))
                        if script:
                                bf.write(script)
                        if isfile(build_file):
                            bf.write(open(build_file).read())

                    os.chmod(work_file, 0o766)

                    cmd = [shell_path, '-x', '-e', work_file]
                    # this should raise if any problems occur while building
                    utils.check_call_env(cmd, env=env, cwd=src_dir)

    prefix_file_list = join(m.config.build_folder, 'prefix_files.txt')
    initial_files = set()
    if os.path.isfile(prefix_file_list):
        with open(prefix_file_list) as f:
            initial_files = set(f.read().splitlines())
    new_prefix_files = utils.prefix_files(prefix=m.config.host_prefix) - initial_files

    new_pkgs = default_return
    if post in [True, None]:
        outputs = m.get_output_metadata_set(permit_unsatisfiable_variants=False)

        # subdir needs to always be some real platform - so ignore noarch.
        subdir = (m.config.host_subdir if m.config.host_subdir != 'noarch' else
                    m.config.subdir)

        with TemporaryDirectory() as prefix_files_backup:
            # back up new prefix files, because we wipe the prefix before each output build
            for f in new_prefix_files:
                utils.copy_into(os.path.join(m.config.host_prefix, f),
                                os.path.join(prefix_files_backup, f),
                                symlinks=True)
            for (output_d, m) in outputs:
                assert m.final, "output metadata for {} is not finalized".format(m.dist())
                pkg_path = bldpkg_path(m)
                if pkg_path not in built_packages and pkg_path not in new_pkgs:
                    if post is None:
                        utils.rm_rf(m.config.host_prefix)
                        utils.rm_rf(m.config.build_prefix)
                        utils.rm_rf(m.config.test_prefix)
                    sub_host_ms_deps = m.ms_depends('host')
                    if host_index:
                        host_actions = environ.get_install_actions(m.config.host_prefix, host_index,
                                                                   sub_host_ms_deps, m.config,
                                                                   timestamp=host_ts)
                        environ.create_env(m.config.host_prefix, host_actions, config=m.config,
                                        subdir=subdir)
                    else:
                        assert not sub_host_ms_deps, ("Have host deps ({}) without a host_index"
                                                    .format(sub_host_ms_deps))

                    sub_build_ms_deps = m.ms_depends('build')
                    index, index_timestamp = get_build_index(m.config, m.config.host_subdir)
                    build_actions = environ.get_install_actions(m.config.build_prefix, index,
                                                                sub_build_ms_deps, m.config,
                                                                timestamp=index_timestamp)
                    environ.create_env(m.config.build_prefix, build_actions, config=m.config,
                                    subdir=m.config.build_subdir)

                    # copies the backed-up new prefix files into the newly created host env
                    for f in new_prefix_files:
                        utils.copy_into(os.path.join(prefix_files_backup, f),
                                        os.path.join(m.config.host_prefix, f),
                                        symlinks=True)

                    built_package = bundlers[output_d.get('type', 'conda')](output_d, m, env)
                    new_pkgs[built_package] = (output_d, m)
                    # must rebuild index because conda has no way to incrementally add our last
                    #    package to the index.

                    subdir = ('noarch' if (m.noarch or m.noarch_python)
                              else m.config.host_subdir)
                    if host_index:
                        host_index, host_ts = get_build_index(config=m.config,
                                                              subdir=subdir,
                                                              clear_cache=True)
                    index, index_timestamp = get_build_index(config=m.config,
                                                             subdir=subdir,
                                                             clear_cache=True)
    else:
        print("STOPPING BUILD BEFORE POST:", m.dist())

    # return list of all package files emitted by this build
    return new_pkgs


def guess_interpreter(script_filename):
    # -l is needed for MSYS2 as the login scripts set some env. vars (TMP, TEMP)
    # Since the MSYS2 installation is probably a set of conda packages we do not
    # need to worry about system environmental pollution here. For that reason I
    # do not pass -l on other OSes.
    extensions_to_run_commands = {'.sh': 'bash{}'.format(' -l' if utils.on_win else ''),
                                  '.bat': 'cmd /d /c',
                                  '.ps1': 'powershell -executionpolicy bypass -File',
                                  '.py': 'python'}
    file_ext = os.path.splitext(script_filename)[1]
    for ext, command in extensions_to_run_commands.items():
        if file_ext.lower().startswith(ext):
            interpreter_command = command
            break
    else:
        raise NotImplementedError("Don't know how to run {0} file.   Please specify "
                                  "script_interpreter for {1} output".format(file_ext,
                                                                             script_filename))
    return interpreter_command


def warn_on_use_of_SRC_DIR(metadata):
    test_files = glob(os.path.join(metadata.path, 'run_test*'))
    for f in test_files:
        with open(f) as _f:
            contents = _f.read()
        if ("SRC_DIR" in contents and 'source_files' not in metadata.get_section('test') and
                metadata.config.remove_work_dir):
            raise ValueError("In conda-build 2.1+, the work dir is removed by default before the "
                             "test scripts run.  You are using the SRC_DIR variable in your test "
                             "script, but these files have been deleted.  Please see the "
                             " documentation regarding the test/source_files meta.yaml section, "
                             "or pass the --no-remove-work-dir flag.")


def test(recipedir_or_package_or_metadata, config, move_broken=True):
    '''
    Execute any test scripts for the given package.

    :param m: Package's metadata.
    :type m: Metadata
    '''
    log = utils.get_logger(__name__)
    # we want to know if we're dealing with package input.  If so, we can move the input on success.
    need_cleanup = False
    hash_input = {}

    if hasattr(recipedir_or_package_or_metadata, 'config'):
        metadata_tuples = [(recipedir_or_package_or_metadata, None, None)]
        config = recipedir_or_package_or_metadata.config
        local_url = None
    else:
        recipe_dir, need_cleanup = utils.get_recipe_abspath(recipedir_or_package_or_metadata)
        config.need_cleanup = need_cleanup

        # This will create a new local build folder if and only if config doesn't already have one.
        #   What this means is that if we're running a test immediately after build, we use the one
        #   that the build already provided
        try:
            info_dir = os.path.normpath(os.path.join(recipe_dir, 'info'))
            if os.path.isdir(info_dir):
                with open(os.path.join(info_dir, 'index.json')) as f:
                    subdir = json.load(f)['subdir']
                if subdir != 'noarch':
                    config.host_subdir = subdir
                with open(os.path.join(info_dir, 'hash_input.json')) as f:
                    hash_input = json.load(f)

            local_location = os.path.dirname(recipedir_or_package_or_metadata)
            # strip off extra subdir folders
            for platform in ('win', 'linux', 'osx'):
                if os.path.basename(local_location).startswith(platform + "-"):
                    local_location = os.path.dirname(local_location)

            if not os.path.abspath(local_location):
                local_location = os.path.normpath(os.path.abspath(
                    os.path.join(os.getcwd(), local_location)))
            local_url = url_path(local_location)
            # channel_urls is an iterable, but we don't know if it's a tuple or list.  Don't know
            #    how to add elements.
            config.channel_urls = list(config.channel_urls)
            config.channel_urls.insert(0, local_url)

            metadata_tuples = render_recipe(recipe_dir, config=config, reset_build_id=False)

            metadata = metadata_tuples[0][0]
            if (metadata.meta.get('test', {}).get('source_files') and
                    not os.listdir(metadata.config.work_dir)):
                try_download(metadata, no_download_source=False)
        except IOError:
            raise IOError("Didn't find recipe in folder or package under test.  Can't test "
                          "this after exiting build.")

    for (metadata, _, _) in metadata_tuples:
        metadata.append_metadata_sections(hash_input, merge=False)
        metadata.config.compute_build_id(metadata.name())
        environ.clean_pkg_cache(metadata.dist(), metadata.config)

        # store this name to keep it consistent.  By changing files, we change the hash later.
        #    It matches the build hash now, so let's keep it around.
        test_package_name = (recipedir_or_package_or_metadata.dist()
                            if hasattr(recipedir_or_package_or_metadata, 'dist')
                            else recipedir_or_package_or_metadata)

        # this is also copying tests/source_files from work_dir to testing workdir
        create_files(metadata)
        pl_files = create_pl_files(metadata)
        py_files = create_py_files(metadata)
        r_files = create_r_files(metadata)
        lua_files = create_lua_files(metadata)
        shell_files = create_shell_files(metadata)
        if not any([py_files, shell_files, pl_files, lua_files, r_files]):
            print("Nothing to test for:", test_package_name)
            return True

        print("TEST START:", test_package_name)

        if metadata.config.remove_work_dir and os.listdir(metadata.config.work_dir):
            # Needs to come after create_files in case there's test/source_files
            print("Deleting work directory,", metadata.config.work_dir)
            utils.rm_rf(metadata.config.work_dir)
        else:
            log.warn("Not removing work directory after build.  Your package may depend on files "
                    "in the work directory that are not included with your package")

        get_build_metadata(metadata)
        specs = ['%s %s %s' % (metadata.name(), metadata.version(), metadata.build_id())]

        # add packages listed in the run environment and test/requires
        specs.extend(ms.spec for ms in metadata.ms_depends('run'))
        specs += utils.ensure_list(metadata.get_value('test/requires', []))

        if py_files:
            # as the tests are run by python, ensure that python is installed.
            # (If they already provided python as a run or test requirement,
            #  this won't hurt anything.)
            specs += ['python']
        if pl_files:
            # as the tests are run by perl, we need to specify it
            specs += ['perl']
        if lua_files:
            # not sure how this shakes out
            specs += ['lua']
        if r_files:
            # not sure how this shakes out
            specs += ['r-base']

        with utils.path_prepended(metadata.config.test_prefix):
            env = dict(os.environ.copy())
            env.update(environ.get_dict(config=metadata.config, m=metadata,
                                        prefix=config.test_prefix))
            env["CONDA_BUILD_STATE"] = "TEST"
            if env_path_backup_var_exists:
                env["CONDA_PATH_BACKUP"] = os.environ["CONDA_PATH_BACKUP"]

        if not metadata.config.activate:
            # prepend bin (or Scripts) directory
            env = utils.prepend_bin_path(env, metadata.config.test_prefix, prepend_prefix=True)

        if utils.on_win:
            env['PATH'] = metadata.config.test_prefix + os.pathsep + env['PATH']

        suffix = "bat" if utils.on_win else "sh"
        test_script = join(metadata.config.test_dir,
                           "conda_test_runner.{suffix}".format(suffix=suffix))

        # In the future, we will need to support testing cross compiled
        #     packages on physical hardware. until then it is expected that
        #     something like QEMU or Wine will be used on the build machine,
        #     therefore, for now, we use host_subdir.

        subdir = ('noarch' if (metadata.noarch or metadata.noarch_python)
                  else metadata.config.host_subdir)
        index, index_ts = get_build_index(metadata.config, subdir)
        actions = environ.get_install_actions(metadata.config.test_prefix, index,
                                                specs, metadata.config, timestamp=index_ts)
        environ.create_env(metadata.config.test_prefix, actions, config=metadata.config,
                           subdir=subdir)

        with utils.path_prepended(metadata.config.test_prefix):
            env = dict(os.environ.copy())
            env.update(environ.get_dict(config=metadata.config, m=metadata,
                                        prefix=metadata.config.test_prefix))
            env["CONDA_BUILD_STATE"] = "TEST"
            if env_path_backup_var_exists:
                env["CONDA_PATH_BACKUP"] = os.environ["CONDA_PATH_BACKUP"]

        if not metadata.config.activate:
            # prepend bin (or Scripts) directory
            env = utils.prepend_bin_path(env, metadata.config.test_prefix, prepend_prefix=True)
            if utils.on_win:
                env['PATH'] = metadata.config.test_prefix + os.pathsep + env['PATH']

        # set variables like CONDA_PY in the test environment
        env.update(set_language_env_vars(metadata.config.variant))

        # Python 2 Windows requires that envs variables be string, not unicode
        env = {str(key): str(value) for key, value in env.items()}
        suffix = "bat" if utils.on_win else "sh"
        test_script = join(config.test_dir, "conda_test_runner.{suffix}".format(suffix=suffix))

        with open(test_script, 'w') as tf:
            if not utils.on_win:
                tf.write('set -x -e\n')
            if config.activate:
                ext = ".bat" if utils.on_win else ""
                tf.write('{source} "{conda_root}activate{ext}" "{test_env}" {squelch}\n'.format(
                    conda_root=utils.root_script_dir + os.path.sep,
                    source="call" if utils.on_win else "source",
                    ext=ext,
                    test_env=config.test_prefix,
                    squelch=">nul 2>&1" if utils.on_win else "&> /dev/null"))
                if utils.on_win:
                    tf.write("if errorlevel 1 exit 1\n")
<<<<<<< HEAD
            if py_files:
                test_python = config.test_python
                # use pythonw for import tests when osx_is_app is set
                if metadata.get_value('build/osx_is_app') and sys.platform == 'darwin':
                    test_python = test_python + 'w'
                tf.write('"{python}" -s "{test_file}"\n'.format(
                    python=config.test_python,
                    test_file=join(config.test_dir, 'run_test.py')))
                if utils.on_win:
                    tf.write("if errorlevel 1 exit 1\n")
            if pl_files:
                tf.write('"{perl}" "{test_file}"\n'.format(
                    perl=config.perl_bin(config.test_prefix),
                    test_file=join(config.test_dir, 'run_test.pl')))
                if utils.on_win:
                    tf.write("if errorlevel 1 exit 1\n")
            if lua_files:
                tf.write('"{lua}" "{test_file}"\n'.format(
                    lua=config.lua_bin(config.test_prefix),
                    test_file=join(config.test_dir, 'run_test.lua')))
                if utils.on_win:
                    tf.write("if errorlevel 1 exit 1\n")
            if r_files:
                tf.write('"{r}" CMD BATCH "{test_file}"\n'.format(
                    r=config.r_bin(config.test_prefix),
                    test_file=join(config.test_dir, 'run_test.r')))
                if utils.on_win:
                    tf.write("if errorlevel 1 exit 1\n")
            if shell_files:
                test_file = join(config.test_dir, 'run_test.' + suffix)
                if utils.on_win:
                    tf.write('call "{test_file}"\n'.format(test_file=test_file))
                    if utils.on_win:
                        tf.write("if errorlevel 1 exit 1\n")
                else:
                    # TODO: Run the test/commands here instead of in run_test.py
                    tf.write('"{shell_path}" -x -e "{test_file}"\n'.format(shell_path=shell_path,
                                                                        test_file=test_file))
        if utils.on_win:
            cmd = ['cmd.exe', "/d", "/c", test_script]
        else:
            cmd = [shell_path, '-x', '-e', test_script]
        try:
            utils.check_call_env(cmd, env=env, cwd=metadata.config.test_dir)
        except subprocess.CalledProcessError:
            tests_failed(metadata, move_broken=move_broken, broken_dir=metadata.config.broken_dir,
                         config=metadata.config)
            raise
        if need_cleanup:
            utils.rm_rf(recipe_dir)
        utils.rm_rf(metadata.config.test_prefix)
        print("TEST END:", test_package_name)
=======
            else:
                # TODO: Run the test/commands here instead of in run_test.py
                tf.write('"{shell_path}" -x -e "{test_file}"\n'.format(shell_path=shell_path,
                                                                       test_file=test_file))
    if utils.on_win:
        cmd = ['cmd.exe', "/d", "/c", test_script]
    else:
        cmd = [shell_path, '-x', '-e', test_script]
    try:
        utils.check_call_env(cmd, env=env, cwd=config.test_dir)
    except subprocess.CalledProcessError:
        tests_failed(recipedir_or_package_or_metadata, move_broken=move_broken,
                     broken_dir=config.broken_dir, config=config)

    if need_cleanup:
        utils.rm_rf(recipe_dir)

    print("TEST END:", test_package_name)
>>>>>>> 903e9c4e
    return True


def tests_failed(package_or_metadata, move_broken, broken_dir, config):
    '''
    Causes conda to exit if any of the given package's tests failed.

    :param m: Package's metadata
    :type m: Metadata
    '''
    if not isdir(broken_dir):
        os.makedirs(broken_dir)

    if hasattr(package_or_metadata, 'config'):
        pkg = bldpkg_path(package_or_metadata)
    else:
        pkg = package_or_metadata
    dest = join(broken_dir, os.path.basename(pkg))

    if move_broken:
        shutil.move(pkg, dest)
    sys.exit("TESTS FAILED: " + os.path.basename(pkg))


def check_external():
    if sys.platform.startswith('linux'):
        patchelf = external.find_executable('patchelf')
        if patchelf is None:
            sys.exit("""\
Error:
    Did not find 'patchelf' in: %s
    'patchelf' is necessary for building conda packages on Linux with
    relocatable ELF libraries.  You can install patchelf using conda install
    patchelf.
""" % (os.pathsep.join(external.dir_paths)))


def build_tree(recipe_list, config, build_only=False, post=False, notest=False,
               need_source_download=True, need_reparse_in_env=False, variants=None):

    to_build_recursive = []
    recipe_list = deque(recipe_list)

    if utils.on_win:
        trash_dir = os.path.join(os.path.dirname(sys.executable), 'pkgs', '.trash')
        if os.path.isdir(trash_dir):
            # We don't really care if this does a complete job.
            #    Cleaning up some files is better than none.
            subprocess.call('del /s /q "{0}\\*.*" >nul 2>&1'.format(trash_dir), shell=True)
        # delete_trash(None)

    extra_help = ""
    built_packages = {}
    retried_recipes = []

    # this is primarily for exception handling.  It's OK that it gets clobbered by
    #     the loop below.
    metadata = None
    metadata_tuples = []

    # set this to false whenever everything has succeeded.
    has_exception = True

    while recipe_list:
        # This loop recursively builds dependencies if recipes exist
        if build_only:
            post = False
            notest = True
            config.anaconda_upload = False
        elif post:
            post = True
            config.anaconda_upload = False
        else:
            post = None

        try:
            recipe = recipe_list.popleft()
            name = recipe.name() if hasattr(recipe, 'name') else recipe
            if hasattr(recipe, 'config'):
                metadata = recipe
                config = metadata.config
                # this code is duplicated below because we need to be sure that the build id is set
                #    before downloading happens - or else we lose where downloads are
                if config.set_build_id and metadata.name() not in config.build_id:
                    config.compute_build_id(metadata.name(), reset=True)
                recipe_parent_dir = os.path.dirname(metadata.path)
                to_build_recursive.append(metadata.name())
                metadata_tuples = []

                variants = (dict_of_lists_to_list_of_dicts(variants) if variants else
                            get_package_variants(metadata))

                # This is where reparsing happens - we need to re-evaluate the meta.yaml for any
                #    jinja2 templating
                metadata_tuples = distribute_variants(metadata, variants,
                                                      permit_unsatisfiable_variants=False)
            else:
                recipe_parent_dir = os.path.dirname(recipe)
                recipe = recipe.rstrip("/").rstrip("\\")
                to_build_recursive.append(os.path.basename(recipe))

                # each tuple is:
                #    metadata, need_source_download, need_reparse_in_env =
                # We get one tuple per variant
                metadata_tuples = render_recipe(recipe, config=config, variants=variants,
                                                permit_unsatisfiable_variants=False,
                                                reset_build_id=not config.dirty)
            # restrict to building only one variant for bdist_conda.  The way it splits the build
            #    job breaks variants horribly.
            if post in (True, False):
                metadata_tuples = metadata_tuples[:1]
            for (metadata, need_source_download, need_reparse_in_env) in metadata_tuples:
                if post is None:
                    utils.rm_rf(metadata.config.host_prefix)
                    utils.rm_rf(metadata.config.build_prefix)
                    utils.rm_rf(metadata.config.test_prefix)

                if metadata.name() not in metadata.config.build_folder:
                    metadata.config.compute_build_id(metadata.name(), reset=True)

                packages_from_this = build(metadata, post=post,
                                           need_source_download=need_source_download,
                                           need_reparse_in_env=need_reparse_in_env,
                                           built_packages=built_packages,
                                           )
                if not notest:
                    for pkg, dict_and_meta in packages_from_this.items():
                        if pkg.endswith('.tar.bz2'):
                            # we only know how to test conda packages
                            try:
                                test(pkg, config=metadata.config)
                            # IOError means recipe not included with package. use metadata
                            except (OSError, IOError):
                                # force the build string to line up - recomputing it would
                                #    yield a different result
                                index_contents = utils.package_has_file(pkg,
                                                            'info/index.json').decode()
                                build_str = json.loads(index_contents)['build']
                                build_meta = dict_and_meta[1].meta.get('build', {})
                                build_meta['string'] = build_str
                                dict_and_meta[1].meta['build'] = build_meta
                                test(dict_and_meta[1], config=metadata.config)
                            except subprocess.CalledProcessError:
                                has_exception.add(metadata.dist())
                        built_packages.update({pkg: dict_and_meta})
                else:
                    built_packages.update(packages_from_this)
            has_exception = False
        except DependencyNeedsBuildingError as e:
            skip_names = ['python', 'r', 'r-base', 'perl', 'lua']
            add_recipes = []
            # add the failed one back in at the beginning - but its deps may come before it
            recipe_list.extendleft([metadata if metadata else recipe])
            for pkg in e.packages:
                if pkg in to_build_recursive:
                    raise RuntimeError("Can't build {0} due to environment creation error:\n"
                                       .format(recipe) + str(e.message) + "\n" + extra_help)

                if pkg in skip_names:
                    to_build_recursive.append(pkg)
                    extra_help = """Typically if a conflict is with the Python or R
packages, the other package or one of its dependencies
needs to be rebuilt (e.g., a conflict with 'python 3.5*'
and 'x' means 'x' or one of 'x' dependencies isn't built
for Python 3.5 and needs to be rebuilt."""

                recipe_glob = glob(os.path.join(recipe_parent_dir, pkg))
                if recipe_glob:
                    for recipe_dir in recipe_glob:
                        print(("Missing dependency {0}, but found" +
                                " recipe directory, so building " +
                                "{0} first").format(pkg))
                        add_recipes.append(recipe_dir)
                else:
                    raise
            # if we failed to render due to unsatisfiable dependencies, we should only bail out
            #    if we've already retried this recipe.
            if (not metadata and retried_recipes.count(recipe) and
                    retried_recipes.count(recipe) >= len(metadata.ms_depends('build'))):
                raise RuntimeError("Can't build {0} due to environment creation error:\n"
                                    .format(recipe) + str(e.message) + "\n" + extra_help)
            retried_recipes.append(os.path.basename(name))
            recipe_list.extendleft(add_recipes)
        finally:
            # clean up locks to avoid permission errors when they exist in central installs
            for lock in utils.get_conda_operation_locks(metadata.config):
                utils.rm_rf(lock.lock_file)

        finally:
            # clean up locks to avoid permission errors when they exist in central installs
            for (m, _, _) in metadata_tuples:
                for lock in utils.get_conda_operation_locks(m.config):
                    utils.rm_rf(lock.lock_file)

    if post in [True, None]:
        # TODO: could probably use a better check for pkg type than this...
        tarballs = [f for f in built_packages if f.endswith('.tar.bz2')]
        wheels = [f for f in built_packages if f.endswith('.whl')]
        handle_anaconda_upload(tarballs, config=config)
        handle_pypi_upload(wheels, config=config)

<<<<<<< HEAD
    for (m, _, _) in metadata_tuples:
        m.config.clean(remove_folders=not has_exception)

    return list(built_packages.keys())
=======
    return built_packages
>>>>>>> 903e9c4e


def handle_anaconda_upload(paths, config):
    from conda_build.os_utils.external import find_executable

    paths = utils.ensure_list(paths)

    upload = False
    # this is the default, for no explicit argument.
    # remember that anaconda_upload takes defaults from condarc
    if config.anaconda_upload is None:
        pass
    elif config.token or config.user:
        upload = True
    # rc file has uploading explicitly turned off
    elif config.anaconda_upload is False:
        print("# Automatic uploading is disabled")
        upload = False
    else:
        upload = True

    no_upload_message = """\
# If you want to upload package(s) to anaconda.org later, type:

"""
    for package in paths:
        no_upload_message += "anaconda upload {}\n".format(package)

    no_upload_message += """\

# To have conda build upload to anaconda.org automatically, use
# $ conda config --set anaconda_upload yes
"""
    if not upload:
        print(no_upload_message)
        return

    anaconda = find_executable('anaconda')
    if anaconda is None:
        print(no_upload_message)
        sys.exit('''
Error: cannot locate anaconda command (required for upload)
# Try:
# $ conda install anaconda-client
''')
    cmd = [anaconda, ]

    if config.token:
        cmd.extend(['--token', config.token])
    cmd.extend(['upload', '--force'])
    if config.user:
        cmd.extend(['--user', config.user])
    for package in paths:
        try:
            print("Uploading {} to anaconda.org".format(os.path.basename(package)))
            subprocess.call(cmd + [package])
        except subprocess.CalledProcessError:
            print(no_upload_message)
            raise


def handle_pypi_upload(wheels, config):
    args = ['twine', 'upload', '--sign-with', config.sign_with, '--repository', config.repository]
    if config.user:
        args.extend(['--user', config.user])
    if config.password:
        args.extend(['--password', config.password])
    if config.sign:
        args.extend(['--sign'])
    if config.identity:
        args.extend(['--identity', config.identity])
    if config.config_file:
        args.extend(['--config-file', config.config_file])
    if config.repository:
        args.extend(['--repository', config.repository])

    wheels = utils.ensure_list(wheels)

    if config.anaconda_upload:
        for f in wheels:
            print("Uploading {}".format(f))
            try:
                utils.check_call_env(args + [f])
            except:
                utils.get_logger(__name__).warn("wheel upload failed - is twine installed?"
                                                "  Is this package registered?")
                utils.get_logger(__name__).warn("Wheel file left in {}".format(f))

    else:
        print("anaconda_upload is not set.  Not uploading wheels: {}".format(wheels))


def print_build_intermediate_warning(config):
    print("\n\n")
    print('#' * 84)
    print("Source and build intermediates have been left in " + config.croot + ".")
    build_folders = utils.get_build_folders(config.croot)
    print("There are currently {num_builds} accumulated.".format(num_builds=len(build_folders)))
    print("To remove them, you can run the ```conda build purge``` command")


def clean_build(config, folders=None):
    if not folders:
        folders = utils.get_build_folders(config.croot)
    for folder in folders:
        utils.rm_rf(folder)


def is_package_built(metadata):
    for d in metadata.config.bldpkgs_dirs:
        if not os.path.isdir(d):
            os.makedirs(d)
            update_index(d, metadata.config, could_be_mirror=False)
    index, index_ts = get_build_index(config=metadata.config, subdir=metadata.config.host_subdir,
                                      clear_cache=True)

    urls = [url_path(metadata.config.croot)] + get_rc_urls()
    if metadata.config.channel_urls:
        urls.extend(metadata.config.channel_urls)

    # will be empty if none found, and evalute to False
    found_urls = [url for url in urls
            if dist_str_in_index(index, url + '::' + metadata.pkg_fn())]
    return found_urls[0] if found_urls else None<|MERGE_RESOLUTION|>--- conflicted
+++ resolved
@@ -587,156 +587,10 @@
     }
 
     # don't create info/paths.json file if this is an old noarch package
-<<<<<<< HEAD
     if not m.noarch_python:
         with open(join(info_dir, 'paths.json'), "w") as files_json:
             json.dump(files_json_info, files_json, sort_keys=True, indent=2, separators=(',', ': '),
                     cls=EntityEncoder)
-=======
-    if m.get_value('build/noarch_python', None):
-        return
-    with open(join(info_dir, 'paths.json'), "w") as files_json:
-        json.dump(files_json_info, files_json, sort_keys=True, indent=2, separators=(',', ': '),
-                  cls=EntityEncoder)
-
-
-def get_build_index(config, clear_cache=True):
-    # priority: local by croot (can vary), then channels passed as args,
-    #     then channels from config.
-    native_dirs = [os.path.join(config.croot, dirname) for dirname in (config.subdir, 'noarch')]
-    for dirname in native_dirs:
-        if not os.path.isdir(dirname):
-            os.makedirs(dirname)
-        if not os.path.isfile(os.path.join(dirname, 'repodata.json.bz2')):
-            update_index(dirname, config)
-    urls = [url_path(config.croot)] + list(config.channel_urls)
-    index = get_index(channel_urls=urls,
-                      prepend=not config.override_channels,
-                      use_local=False,
-                      use_cache=not clear_cache)
-    return index
-
-
-def recursive_req_folders(folders, start_specs, index):
-    """Get folders """
-    for folder in start_specs:
-        folder = folder.replace(" ", '-')
-        matching_keys = {key: val for key, val in index.items() if key.startswith(folder)}
-        for key, val in matching_keys.items():
-            recursive_req_folders(folders, val['requires'], index)
-        folders.extend([key.replace('.tar.bz2', "") for key in matching_keys.keys()])
-    return folders
-
-
-def create_env(prefix, specs, config, clear_cache=True, retry=0):
-    '''
-    Create a conda envrionment for the given prefix and specs.
-    '''
-    if config.debug:
-        logging.getLogger("conda_build").setLevel(logging.DEBUG)
-        external_logger_context = utils.LoggingContext(logging.DEBUG)
-    else:
-        logging.getLogger("conda_build").setLevel(logging.INFO)
-        external_logger_context = utils.LoggingContext(logging.ERROR)
-
-    with external_logger_context:
-        log = logging.getLogger(__name__)
-
-        specs = list(specs)
-        for feature, value in feature_list:
-            if value:
-                specs.append('%s@' % feature)
-
-        if specs:  # Don't waste time if there is nothing to do
-            log.debug("Creating environment in %s", prefix)
-            log.debug(str(specs))
-
-            with utils.path_prepended(prefix):
-                locks = []
-                try:
-                    if config.locking:
-                        locks = utils.get_conda_operation_locks(config)
-
-                    with utils.try_acquire_locks(locks, timeout=config.timeout):
-                        index = get_build_index(config=config, clear_cache=True)
-                        actions = install_actions(prefix, index, specs)
-                        if config.disable_pip:
-                            actions['LINK'] = [spec for spec in actions['LINK'] if not spec.startswith('pip-')]  # noqa
-                            actions['LINK'] = [spec for spec in actions['LINK'] if not spec.startswith('setuptools-')]  # noqa
-                        display_actions(actions, index)
-                        if utils.on_win:
-                            for k, v in os.environ.items():
-                                os.environ[k] = str(v)
-                        execute_actions(actions, index, verbose=config.debug)
-                        warn_on_old_conda_build(index=index)
-                except (SystemExit, PaddingError, LinkError, CondaError) as exc:
-                    if (("too short in" in str(exc) or
-                            re.search('post-link failed for: .*openssl', str(exc)) or
-                            isinstance(exc, PaddingError)) and
-                            config.prefix_length > 80):
-                        if config.prefix_length_fallback:
-                            log.warn("Build prefix failed with prefix length %d",
-                                     config.prefix_length)
-                            log.warn("Error was: ")
-                            log.warn(str(exc))
-                            log.warn("One or more of your package dependencies needs to be rebuilt "
-                                    "with a longer prefix length.")
-                            log.warn("Falling back to legacy prefix length of 80 characters.")
-                            log.warn("Your package will not install into prefixes > 80 characters.")
-                            config.prefix_length = 80
-
-                            # Set this here and use to create environ
-                            #   Setting this here is important because we use it below (symlink)
-                            prefix = config.build_prefix
-
-                            create_env(prefix, specs, config=config,
-                                        clear_cache=clear_cache)
-                        else:
-                            raise
-                    # conda sometimes gets files deleted out from under itself.  Retry.
-                    #    The reason why we treat the "minimum conda version" text this way is that
-                    #    it occurs with info/files is missing.  That's also a symptom of these
-                    #    weird I/O issues that happen with parallel conda-build jobs.
-                    elif ('lock' in str(exc) or 'requires a minimum conda version' in str(exc) or
-                          'Cannot link a source that does not exist' in str(exc)):
-                        if retry < config.max_env_retry:
-                            log.warn("failed to create env, retrying.  exception was: %s", str(exc))
-                            create_env(prefix, specs, config=config,
-                                    clear_cache=clear_cache, retry=retry + 1)
-                    else:
-                        raise
-                # HACK: some of the time, conda screws up somehow and incomplete packages result.
-                #    Just retry.
-                except (AssertionError, IOError, ValueError, RuntimeError, LockError) as exc:
-                    if retry < config.max_env_retry:
-                        log.warn("failed to create env, retrying.  exception was: %s", str(exc))
-                        create_env(prefix, specs, config=config,
-                                   clear_cache=clear_cache, retry=retry + 1)
-                    else:
-                        log.error("Failed to create env, max retries exceeded.")
-                        raise
-
-    # ensure prefix exists, even if empty, i.e. when specs are empty
-    if not isdir(prefix):
-        os.makedirs(join(prefix, 'conda-meta'))
-        open(join(prefix, 'conda-meta', 'history'), 'a').close()
-    if utils.on_win:
-        shell = "cmd.exe"
-    else:
-        shell = "bash"
-    symlink_conda(prefix, sys.prefix, shell)
-
-
-def get_installed_conda_build_version():
-    root_linked = linked(root_dir)
-    vers_inst = [dist.split('::', 1)[-1].rsplit('-', 2)[1] for dist in root_linked
-        if dist.split('::', 1)[-1].rsplit('-', 2)[0] == 'conda-build']
-    if not len(vers_inst) == 1:
-        logging.getLogger(__name__).warn("Could not detect installed version of conda-build")
-        return None
-    return vers_inst[0]
-
->>>>>>> 903e9c4e
 
     # Return a dict of file: sha1sum. We could (but currently do not)
     # use this to detect overlap and mutated overlap.
@@ -751,14 +605,8 @@
     get_build_metadata(m)
     create_post_scripts(m)
 
-<<<<<<< HEAD
     # this is new-style noarch, with a value of 'python'
     if m.noarch != 'python':
-=======
-    # this is new-style noarch, with a value of 'python'. We handle entry
-    # points for that at install time
-    if not is_noarch_python(m):
->>>>>>> 903e9c4e
         utils.create_entry_points(m.get_value('build/entry_points'), config=m.config)
     current_prefix_files = utils.prefix_files(prefix=m.config.host_prefix)
 
@@ -813,11 +661,6 @@
     log = utils.get_logger(__name__)
     log.info('Packaging %s', metadata.dist())
 
-<<<<<<< HEAD
-=======
-    with utils.path_prepended(metadata.config.build_prefix):
-        env = environ.get_dict(config=metadata.config, m=metadata)
->>>>>>> 903e9c4e
     files = output.get('files', [])
     if not files and output.get('script'):
         with utils.path_prepended(metadata.config.build_prefix):
@@ -908,18 +751,12 @@
         final_output = os.path.join(output_folder, output_filename)
         if os.path.isfile(final_output):
             os.remove(final_output)
-<<<<<<< HEAD
-        utils.copy_into(tmp_path, final_output, metadata.config.timeout,
-                        locking=metadata.config.locking)
-    update_index(output_folder, config=metadata.config)
-=======
-        print(final_output)
+
         # disable locking here.  It's just a temp folder getting locked.  Removing it proved to be
         #    a major bottleneck.
-        utils.copy_into(tmp_path, final_output, config.timeout, locking=False)
-
-    update_index(os.path.dirname(output_folder), config=config)
->>>>>>> 903e9c4e
+        utils.copy_into(tmp_path, final_output, metadata.config.timeout,
+                        locking=False)
+    update_index(output_folder, config=metadata.config)
 
     # HACK: conda really wants a noarch folder to be around.  Create it as necessary.
     if os.path.basename(output_folder) != 'noarch':
@@ -1444,7 +1281,6 @@
                     squelch=">nul 2>&1" if utils.on_win else "&> /dev/null"))
                 if utils.on_win:
                     tf.write("if errorlevel 1 exit 1\n")
-<<<<<<< HEAD
             if py_files:
                 test_python = config.test_python
                 # use pythonw for import tests when osx_is_app is set
@@ -1497,26 +1333,7 @@
             utils.rm_rf(recipe_dir)
         utils.rm_rf(metadata.config.test_prefix)
         print("TEST END:", test_package_name)
-=======
-            else:
-                # TODO: Run the test/commands here instead of in run_test.py
-                tf.write('"{shell_path}" -x -e "{test_file}"\n'.format(shell_path=shell_path,
-                                                                       test_file=test_file))
-    if utils.on_win:
-        cmd = ['cmd.exe', "/d", "/c", test_script]
-    else:
-        cmd = [shell_path, '-x', '-e', test_script]
-    try:
-        utils.check_call_env(cmd, env=env, cwd=config.test_dir)
-    except subprocess.CalledProcessError:
-        tests_failed(recipedir_or_package_or_metadata, move_broken=move_broken,
-                     broken_dir=config.broken_dir, config=config)
-
-    if need_cleanup:
-        utils.rm_rf(recipe_dir)
-
-    print("TEST END:", test_package_name)
->>>>>>> 903e9c4e
+
     return True
 
 
@@ -1702,11 +1519,6 @@
             recipe_list.extendleft(add_recipes)
         finally:
             # clean up locks to avoid permission errors when they exist in central installs
-            for lock in utils.get_conda_operation_locks(metadata.config):
-                utils.rm_rf(lock.lock_file)
-
-        finally:
-            # clean up locks to avoid permission errors when they exist in central installs
             for (m, _, _) in metadata_tuples:
                 for lock in utils.get_conda_operation_locks(m.config):
                     utils.rm_rf(lock.lock_file)
@@ -1718,14 +1530,10 @@
         handle_anaconda_upload(tarballs, config=config)
         handle_pypi_upload(wheels, config=config)
 
-<<<<<<< HEAD
     for (m, _, _) in metadata_tuples:
         m.config.clean(remove_folders=not has_exception)
 
     return list(built_packages.keys())
-=======
-    return built_packages
->>>>>>> 903e9c4e
 
 
 def handle_anaconda_upload(paths, config):
