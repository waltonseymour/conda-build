--- conflicted
+++ resolved
@@ -31,20 +31,14 @@
 from conda.resolve import Resolve, MatchSpec, NoPackagesFound, Unsatisfiable
 
 from conda_build import __version__
-<<<<<<< HEAD
 from conda_build import environ, source, tarcheck
-from conda_build.render import parse_or_try_download, output_yaml, bldpkg_path, render_recipe
+from conda_build.render import (parse_or_try_download, output_yaml, bldpkg_path,
+                                render_recipe, reparse)
 import conda_build.os_utils.external as external
-=======
-from conda_build import environ, source, tarcheck, external
-from conda_build.config import config
-from conda_build.render import parse_or_try_download, output_yaml, bldpkg_path, reparse
-from conda_build.scripts import create_entry_points, prepend_bin_path
->>>>>>> f7a6a568
 from conda_build.post import (post_process, post_build,
                               fix_permissions, get_build_metadata)
 from conda_build.scripts import create_entry_points, prepend_bin_path
-from conda_build.utils import rm_rf, _check_call, copy_into, path2url
+from conda_build.utils import rm_rf, _check_call, copy_into
 from conda_build.index import update_index
 from conda_build.create_test import (create_files, create_shell_files,
                                      create_py_files, create_pl_files)
@@ -221,7 +215,8 @@
         dst = join(config.info_dir, readme)
         shutil.copyfile(src, dst)
         if os.path.split(readme)[1] not in {"README.md", "README.rst", "README"}:
-            print("WARNING: anaconda.org only recognizes about/readme as README.md and README.rst", file=sys.stderr)  # noqa
+            print("WARNING: anaconda.org only recognizes about/readme "
+                  "as README.md and README.rst", file=sys.stderr)
 
     info_index = m.info_index()
     pin_depends = m.get_value('build/pin_depends')
@@ -354,30 +349,21 @@
             os.makedirs(d)
         update_index(d)
     if specs:  # Don't waste time if there is nothing to do
-<<<<<<< HEAD
-        index = get_build_index(config=config, clear_cache=True)
-=======
-
         # FIXME: stupid hack to put test prefix on PATH so that runtime libs can be found
         old_path = os.environ['PATH']
         os.environ['PATH'] = prepend_bin_path(os.environ.copy(), prefix, True)['PATH']
 
-        index = get_build_index(clear_cache=True)
->>>>>>> f7a6a568
+        index = get_build_index(config=config, clear_cache=True)
 
         warn_on_old_conda_build(index)
 
         cc.pkgs_dirs = cc.pkgs_dirs[:1]
         actions = plan.install_actions(prefix, index, specs)
         plan.display_actions(actions, index)
-<<<<<<< HEAD
         plan.execute_actions(actions, index, verbose=config.verbose)
-=======
-        plan.execute_actions(actions, index, verbose=verbose)
 
         os.environ['PATH'] = old_path
 
->>>>>>> f7a6a568
     # ensure prefix exists, even if empty, i.e. when specs are empty
     if not isdir(prefix):
         os.makedirs(prefix)
@@ -422,13 +408,7 @@
     plan.execute_plan(rmplan)
 
 
-<<<<<<< HEAD
-def build(m, config, post=None, need_source_download=True):
-=======
-def build(m, post=None, include_recipe=True, keep_old_work=False,
-          need_source_download=True, need_reparse_in_env=False,
-          verbose=True, dirty=False, activate=True):
->>>>>>> f7a6a568
+def build(m, config, post=None, need_source_download=True, need_reparse_in_env=False):
     '''
     Build the package with the specified metadata.
 
@@ -474,20 +454,10 @@
         if post in [False, None]:
             print("Removing old build environment")
             print("BUILD START:", m.dist())
-<<<<<<< HEAD
+            if need_source_download or need_reparse_in_env:
+                print("    (actual version deferred until further download or env creation)")
+
             rm_rf(config.build_prefix)
-=======
-            if not need_source_download or not need_reparse_in_env:
-                print("    (actual version deferred until further download or env creation)")
-            if on_win:
-                if isdir(config.short_build_prefix):
-                    move_to_trash(config.short_build_prefix, '')
-                if isdir(config.long_build_prefix):
-                    move_to_trash(config.long_build_prefix, '')
-            else:
-                rm_rf(config.short_build_prefix)
-                rm_rf(config.long_build_prefix)
->>>>>>> f7a6a568
 
             specs = [ms.spec for ms in m.ms_depends('build')]
             if config.activate:
@@ -551,16 +521,10 @@
 
             print("Package:", m.dist())
 
-<<<<<<< HEAD
-            # get_dir here might be just work, or it might be one level deeper, dependening on the source.
+            # get_dir here might be just work, or it might be one level deeper,
+            #    dependening on the source.
             src_dir = source.get_dir(config)
-            assert isdir(src_dir)
-            contents = os.listdir(src_dir)
-            if contents:
-=======
-            src_dir = source.get_dir()
             if isdir(source.WORK_DIR) and os.listdir(src_dir):
->>>>>>> f7a6a568
                 print("source tree in:", src_dir)
             else:
                 print("no source - creating empty work folder")
@@ -588,49 +552,26 @@
                 if isinstance(script, list):
                     script = '\n'.join(script)
 
-<<<<<<< HEAD
-            if on_win:
-                build_file = join(m.path, 'bld.bat')
-                if script:
-                    build_file = join(src_dir, 'bld.bat')
-                    with open(build_file, 'w') as bf:
-                        bf.write(script)
-                import conda_build.windows as windows
-                windows.build(m, build_file, config=config)
-            else:
-                build_file = join(m.path, 'build.sh')
-
-                # There is no sense in trying to run an empty build script.
-                if isfile(build_file) or script:
-                    env = environ.get_dict(config=config, m=m, dirty=config.dirty)
-                    work_file = join(source.get_dir(config), 'conda_build.sh')
-=======
             if isdir(source.WORK_DIR):
                 if on_win:
                     build_file = join(m.path, 'bld.bat')
->>>>>>> f7a6a568
                     if script:
-                        build_file = join(source.get_dir(), 'bld.bat')
-                        with open(join(source.get_dir(), 'bld.bat'), 'w') as bf:
+                        build_file = join(src_dir, 'bld.bat')
+                        with open(build_file, 'w') as bf:
                             bf.write(script)
-<<<<<<< HEAD
-                    if config.activate:
-                        if isfile(build_file):
-                            data = open(build_file).read()
-=======
                     import conda_build.windows as windows
-                    windows.build(m, build_file, dirty=dirty, activate=activate)
+                    windows.build(m, build_file, config=config)
                 else:
                     build_file = join(m.path, 'build.sh')
 
                     # There is no sense in trying to run an empty build script.
                     if isfile(build_file) or script:
-                        env = environ.get_dict(m, dirty=dirty)
+                        env = environ.get_dict(config=config, m=m, dirty=config.dirty)
                         work_file = join(source.get_dir(), 'conda_build.sh')
                         if script:
                             with open(work_file, 'w') as bf:
                                 bf.write(script)
-                        if activate:
+                        if config.activate:
                             if isfile(build_file):
                                 data = open(build_file).read()
                             else:
@@ -639,23 +580,15 @@
                                 bf.write("source activate {build_prefix}\n".format(
                                     build_prefix=config.build_prefix))
                                 bf.write(data)
->>>>>>> f7a6a568
                         else:
                             if not isfile(work_file):
                                 shutil.copy(build_file, work_file)
                         os.chmod(work_file, 0o766)
 
-<<<<<<< HEAD
-                    if isfile(work_file):
-                        cmd = [shell_path, '-x', '-e', work_file]
-                        # this should raise
-                        _check_call(cmd, env=env, cwd=src_dir)
-=======
                         if isfile(work_file):
                             cmd = [shell_path, '-x', '-e', work_file]
-
+                            # this should raise if any problems occur while building
                             _check_call(cmd, env=env, cwd=src_dir)
->>>>>>> f7a6a568
 
         if post in [True, None]:
             if post:
@@ -792,14 +725,9 @@
 
         create_env(config.test_prefix, specs, config=config)
 
-<<<<<<< HEAD
-        env = dict(os.environ)
-        env.update(environ.get_dict(config=config, m=m, prefix=config.test_prefix))
-=======
         create_env(config.test_prefix, specs)
         env = dict(os.environ.copy())
-        env.update(environ.get_dict(m, prefix=config.test_prefix))
->>>>>>> f7a6a568
+        env.update(environ.get_dict(config=config, m=m, prefix=config.test_prefix))
 
         if not config.activate:
             # prepend bin (or Scripts) directory
@@ -819,17 +747,11 @@
         with open(test_script, 'w') as tf:
             if config.activate:
                 ext = ".bat" if on_win else ""
-<<<<<<< HEAD
                 tf.write("{source}activate{ext} {test_env}\n".format(source="call " if on_win
                                                                      else "source ",
                                                                      ext=ext,
                                                                      test_env=config.test_prefix))
-=======
-                tf.write("{source}activate{ext} {test_env}\n".format(source=source, ext=ext,
-                                                                     test_env=config.test_prefix))
                 tf.write("if errorlevel 1 exit 1\n") if on_win else None
-
->>>>>>> f7a6a568
             if py_files:
                 tf.write("{python} -s {test_file}\n".format(
                     python=config.test_python,
@@ -960,7 +882,8 @@
                 else:
                     raise
             print(add_recipes)
-            metadata_list.extendleft([render_recipe(add_recipe, config=config) for add_recipe in add_recipes])
+            metadata_list.extendleft([render_recipe(add_recipe, config=config)
+                                      for add_recipe in add_recipes])
         finally:
             os.chdir(cwd)
 
