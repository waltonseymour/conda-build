--- conflicted
+++ resolved
@@ -545,11 +545,7 @@
     env.update(environ.get_dict(m, prefix=config.test_prefix))
 
     # prepend bin (or Scripts) directory
-<<<<<<< HEAD
-    env = prepend_bin_path(env)
-=======
     env = prepend_bin_path(env, config.test_prefix)
->>>>>>> ba580a21
 
     if sys.platform == 'win32':
         env['PATH'] = config.test_prefix + os.pathsep + env['PATH']
