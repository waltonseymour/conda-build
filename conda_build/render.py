# (c) Continuum Analytics, Inc. / http://continuum.io
# All Rights Reserved
#
# conda is distributed under the terms of the BSD 3-clause license.
# Consult LICENSE.txt or http://opensource.org/licenses/BSD-3-Clause.

from __future__ import absolute_import, division, print_function

from locale import getpreferredencoding
import os
from os.path import isdir, isfile, abspath
import re
import subprocess
import sys
import tarfile
import tempfile

import yaml

from .conda_interface import PY3, UnsatisfiableError, plan, cc, ProgressiveFetchExtract

from conda_build import exceptions, utils, environ
from conda_build.metadata import MetaData
import conda_build.source as source
from conda_build.variants import (get_package_variants, dict_of_lists_to_list_of_dicts,
                                  combine_variants)
from conda_build.exceptions import DependencyNeedsBuildingError
from conda_build.index import get_build_index


def bldpkg_path(m):
    '''
    Returns path to built package's tarball given its ``Metadata``.
    '''
    output_dir = m.info_index()['subdir']
    return os.path.join(os.path.dirname(m.config.bldpkgs_dir), output_dir, '%s.tar.bz2' % m.dist())


def actions_to_pins(actions):
    if utils.conda_43():
        spec_name = lambda x: x.dist_name
    else:
        spec_name = lambda x: x
    return [' '.join(spec_name(spec).split()[0].rsplit('-', 2)) for spec in actions['LINK']]


def get_env_dependencies(m, env, variant, index=None):
    dash_or_under = re.compile("[-_]")
    if not index:
        index = get_build_index(m.config, getattr(m.config, "{}_subdir".format(env)))
    specs = [ms.spec for ms in m.ms_depends(env)]
    # replace x.x with our variant's numpy version, or else conda tries to literally go get x.x
    if env == 'build':
        specs = [spec.replace(' x.x', ' {}'.format(variant.get('numpy', ""))) for spec in specs]
    subpackages = []
    dependencies = []
    for spec in specs:
        is_subpackage = False
        spec_name = spec.split()[0]
        for entry in m.get_section('outputs'):
            name = entry.get('name')
            if name == spec_name:
                subpackages.append(' '.join((name, m.version())))
                is_subpackage = True
        if not is_subpackage:
            dependencies.append(spec)
        for key, value in variant.items():
            if dash_or_under.sub("", key) == dash_or_under.sub("", spec_name):
                dependencies.append(" ".join((spec_name, value)))
    prefix = m.config.host_prefix if env == 'host' else m.config.build_prefix
    try:
        actions = environ.get_install_actions(prefix, index, dependencies, m.config)
    except UnsatisfiableError as e:
        # we'll get here if the environment is unsatisfiable
        raise DependencyNeedsBuildingError(e)

    specs = actions_to_pins(actions)
    return specs + subpackages


def strip_channel(spec_str):
    if hasattr(spec_str, 'decode'):
        spec_str = spec_str.decode()
    if ':' in spec_str:
        spec_str = spec_str.split("::")[-1]
    return spec_str


def get_pin_from_build(m, dep, build_dep_versions):
    dep_name = dep.split()[0]
    pin = None
    version = build_dep_versions.get(dep_name) or m.config.variant.get(dep_name)
    if (version and dep_name in m.config.variant.get('pin_run_as_build', {}) and
            not (dep_name == 'python' and m.noarch)):
        pin = utils.apply_pin_expressions(version.split()[0],
                                            m.config.variant['pin_run_as_build'][dep_name])
    elif dep.startswith('numpy') and 'x.x' in dep:
        if not build_dep_versions.get(dep_name):
            raise ValueError("numpy x.x specified, but numpy not in build requirements.")
        pin = utils.apply_pin_expressions(version.split()[0],
                                            ('p.p', 'p.p'))
    if pin:
        dep = " ".join((dep_name, pin))
    return dep


def get_upstream_pins(m, dependencies, index):
    """Download packages from specs, then inspect each downloaded package for additional
    downstream dependency specs.  Return these additional specs."""
    dependencies = [strip_channel(dep) for dep in dependencies]
    actions = environ.get_install_actions(m.config.build_prefix, index, dependencies,
                                            m.config)
    additional_specs = []
    linked_packages = actions['LINK']
    # edit the plan to download all necessary packages
    if 'LINK' in actions:
        del actions['LINK']
    if 'EXTRACT' in actions:
        del actions['EXTRACT']
    # this should be just downloading packages.  We don't need to extract them -
    #    we read contents directly
    if actions:
        plan.execute_actions(actions, index, verbose=m.config.debug)

        pkgs_dirs = cc.pkgs_dirs + list(m.config.bldpkgs_dirs)
        for pkg in linked_packages:
            for pkgs_dir in pkgs_dirs:
                if hasattr(pkg, 'dist_name'):
                    pkg_dist = pkg.dist_name
                else:
                    pkg = strip_channel(pkg)
                    pkg_dist = pkg.split(' ')[0]

                pkg_dir = os.path.join(pkgs_dir, pkg_dist)
                pkg_file = os.path.join(pkgs_dir, pkg_dist + '.tar.bz2')
                if os.path.isdir(pkg_dir):
                    downstream_file = os.path.join(pkg_dir, 'info/pin_downstream')
                    if os.path.isfile(downstream_file):
                        additional_specs.extend(open(downstream_file).read().splitlines())
                    break
                elif os.path.isfile(pkg_file):
                    extra_specs = utils.package_has_file(pkg_file, 'info/pin_downstream')
                    if extra_specs:
                        additional_specs.extend(extra_specs.splitlines())
                    break
                elif utils.conda_43():
                    # TODO: this is a vile hack reaching into conda's internals. Replace with proper
                    #    conda API when available.
                    try:
                        pfe = ProgressiveFetchExtract(link_dists=[pkg],
                                                    index=index)
                        pfe.execute()
                        for pkgs_dir in pkgs_dirs:
                            pkg_file = os.path.join(pkgs_dir, pkg.dist_name + '.tar.bz2')
                            if os.path.isfile(pkg_file):
                                extra_specs = utils.package_has_file(pkg_file,
                                                                     'info/pin_downstream')
                                if extra_specs:
                                    additional_specs.extend(extra_specs.splitlines())
                                break
                        break
                    except KeyError:
                        raise DependencyNeedsBuildingError(packages=[pkg.name])
            else:
                raise RuntimeError("Didn't find expected package {} in package cache ({})"
                                    .format(pkg, pkgs_dirs))

    return additional_specs


def finalize_metadata(m, index=None):
    """Fully render a recipe.  Fill in versions for build dependencies."""
    # these are obtained from a sort of dry-run of conda.  These are the actual packages that would
    #     be installed in the environment.

    if not index:
        index = get_build_index(m.config, m.config.build_subdir)
    build_deps = get_env_dependencies(m, 'build', m.config.variant, index)
    # optimization: we don't need the index after here, and copying them takes a lot of time.
    rendered_metadata = m.copy()
    build_dep_versions = {dep.split()[0]: " ".join(dep.split()[1:]) for dep in build_deps}

    extra_run_specs = get_upstream_pins(m, build_deps, index)

    reset_index = False
    if m.config.build_subdir != m.config.host_subdir:
        index = get_build_index(m.config, m.config.host_subdir)
        reset_index = True

    # IMPORTANT: due to the statefulness of conda's index, this index invalidates the earlier one!
    #    To avoid confusion, any index passed around is always the native build platform.
    if reset_index:
        index = None

    # here's where we pin run dependencies to their build time versions.  This happens based
    #     on the keys in the 'pin_run_as_build' key in the variant, which is a list of package
    #     names to have this behavior.
    requirements = rendered_metadata.meta.get('requirements', {})
    run_deps = requirements.get('run', [])
    versioned_run_deps = [get_pin_from_build(m, dep, build_dep_versions) for dep in run_deps]
    versioned_run_deps.extend(extra_run_specs)

    rendered_metadata.meta['requirements'] = rendered_metadata.meta.get('requirements', {})
    for env, values in (('build', build_deps), ('run', versioned_run_deps)):
        if values:
            requirements[env] = list({strip_channel(dep) for dep in values})
    rendered_metadata.meta['requirements'] = requirements

    test_deps = rendered_metadata.get_value('test/requires')
    if test_deps:
        versioned_test_deps = list({get_pin_from_build(m, dep, build_dep_versions)
                                    for dep in test_deps})
        rendered_metadata.meta['test']['requires'] = versioned_test_deps

    # if source/path is relative, then the output package makes no sense at all.  The next
    #   best thing is to hard-code the absolute path.  This probably won't exist on any
    #   system other than the original build machine, but at least it will work there.
    if m.meta.get('source'):
        if 'path' in m.meta['source'] and not os.path.isabs(m.meta['source']['path']):
            rendered_metadata.meta['source']['path'] = os.path.normpath(
                os.path.join(m.path, m.meta['source']['path']))
        elif ('git_url' in m.meta['source'] and not (
                # absolute paths are not relative paths
                os.path.isabs(m.meta['source']['git_url']) or
                # real urls are not relative paths
                ":" in m.meta['source']['git_url'])):
            rendered_metadata.meta['source']['git_url'] = os.path.normpath(
                os.path.join(m.path, m.meta['source']['git_url']))

    if not rendered_metadata.meta.get('build'):
        rendered_metadata.meta['build'] = {}
    # hard-code build string so that any future "renderings" can't go wrong based on user env
    rendered_metadata.meta['build']['string'] = rendered_metadata.build_id()

    rendered_metadata.final = True
    rendered_metadata.config.index = index
    return rendered_metadata


def try_download(metadata, no_download_source, force_download=False):
    need_source_download = True
    if (force_download or (not no_download_source and metadata.needs_source_for_render)):
        # this try/catch is for when the tool to download source is actually in
        #    meta.yaml, and not previously installed in builder env.
        try:
            if not metadata.config.dirty or len(os.listdir(metadata.config.work_dir)) == 0:
                source.provide(metadata)
            if not metadata.get_section('source') or len(os.listdir(metadata.config.work_dir)) > 0:
                need_source_download = False
        except subprocess.CalledProcessError as error:
            print("Warning: failed to download source.  If building, will try "
                "again after downloading recipe dependencies.")
            print("Error was: ")
            print(error)

    elif not metadata.get_section('source'):
        need_source_download = False

    if need_source_download and no_download_source:
        raise ValueError("no_download_source specified, but can't fully render recipe without"
                         " downloading source.  Please fix the recipe, or don't use "
                         "no_download_source.")


def reparse(metadata, index):
    """Some things need to be parsed again after the build environment has been created
    and activated."""
    metadata.final = False
    sys.path.insert(0, metadata.config.build_prefix)
    sys.path.insert(0, utils.get_site_packages(metadata.config.build_prefix))
    metadata.parse_again(permit_undefined_jinja=False)
    metadata = finalize_metadata(metadata, index)
    return metadata


def base_parse(metadata, index):
    if 'host' in metadata.get_section('requirements'):
        metadata.config.has_separate_host_prefix = True
    metadata.parse_until_resolved()
    try:
        metadata = reparse(metadata, index)
    except DependencyNeedsBuildingError:
        raise
    except exceptions.UnableToParseMissingSetuptoolsDependencies:
        raise
    return metadata


def distribute_variants(metadata, variants, index, permit_unsatisfiable_variants=False):
    rendered_metadata = {}
    need_reparse_in_env = False
    unsatisfiable_variants = []
    packages_needing_building = set()

    for variant in variants:
        mv = metadata.copy()
        # deep copy the sensitive parts to decouple metadata objects
        mv.config = metadata.config.copy()
        mv.config.variant = combine_variants(variant, mv.config.variant)
        mv.final = False

        # TODO: may need to compute new build id, or at least remove any envs before building
        #    another variant

        if 'target_platform' in variant:
            mv.config.host_subdir = variant['target_platform']
        if not need_reparse_in_env:
            try:
                mv = base_parse(mv, index)
            except DependencyNeedsBuildingError as e:
                unsatisfiable_variants.append(variant)
                packages_needing_building.update(set(e.packages))
                continue
            except exceptions.UnableToParseMissingSetuptoolsDependencies:
                need_reparse_in_env = True
            except:
                raise
        need_source_download = (bool(mv.meta.get('source')) and not mv.needs_source_for_render and
                                not os.listdir(mv.config.work_dir))
        # computes hashes based on whatever the current specs are - not the final specs
        #    This is a deduplication step.  Any variants that end up identical because a
        #    given variant is not used in a recipe are effectively ignored, though we still pay
        #    the price to parse for that variant.
        rendered_metadata[mv.build_id()] = (mv, need_source_download, need_reparse_in_env)
    # list of tuples.
    # each tuple item is a tuple of 3 items:
    #    metadata, need_download, need_reparse_in_env
    if unsatisfiable_variants and not permit_unsatisfiable_variants:
        raise DependencyNeedsBuildingError(packages=packages_needing_building)
    return list(rendered_metadata.values())


def render_recipe(recipe_path, config, no_download_source=False, variants=None,
                  permit_unsatisfiable_variants=True):
    arg = recipe_path
    # Don't use byte literals for paths in Python 2
    if not PY3:
        arg = arg.decode(getpreferredencoding() or 'utf-8')
    if isfile(arg):
        if arg.endswith(('.tar', '.tar.gz', '.tgz', '.tar.bz2')):
            recipe_dir = tempfile.mkdtemp()
            t = tarfile.open(arg, 'r:*')
            t.extractall(path=recipe_dir)
            t.close()
            need_cleanup = True
        elif arg.endswith('.yaml'):
            recipe_dir = os.path.dirname(arg)
            need_cleanup = False
        else:
            print("Ignoring non-recipe: %s" % arg)
            return None, None
    else:
        recipe_dir = abspath(arg)
        need_cleanup = False

    if not isdir(recipe_dir):
        sys.exit("Error: no such directory: %s" % recipe_dir)

    try:
        m = MetaData(recipe_dir, config=config)
    except exceptions.YamlParsingError as e:
        sys.stderr.write(e.error_msg())
        sys.exit(1)

    if config.set_build_id:
        m.config.compute_build_id(m.name(), reset=True)

    if m.needs_source_for_render and (not os.path.isdir(m.config.work_dir) or
                                      len(os.listdir(m.config.work_dir)) == 0):
        try_download(m, no_download_source=no_download_source)

    rendered_metadata = {}

    if m.final:
        rendered_metadata = [(m, False, False), ]
        index = None
    else:
        variants = dict_of_lists_to_list_of_dicts(variants) if variants else get_package_variants(m)
        index = get_build_index(m.config, m.config.build_subdir)
        rendered_metadata = distribute_variants(m, variants, index,
                                        permit_unsatisfiable_variants=permit_unsatisfiable_variants)
        if not rendered_metadata:
            raise ValueError("No variants were satisfiable - no valid recipes could be rendered.")

    if need_cleanup:
<<<<<<< HEAD
        utils.rm_rf(recipe_dir)
=======
        rm_rf(recipe_dir)
    if not need_download or need_reparse_in_env:
        m.final = True
>>>>>>> 7914f888

    return rendered_metadata, index


# Next bit of stuff is to support YAML output in the order we expect.
# http://stackoverflow.com/a/17310199/1170370
class _MetaYaml(dict):
    fields = ["package", "source", "build", "requirements", "test", "outputs", "about", "extra"]

    def to_omap(self):
        return [(field, self[field]) for field in _MetaYaml.fields if field in self]


def _represent_omap(dumper, data):
    return dumper.represent_mapping(u'tag:yaml.org,2002:map', data.to_omap())


def _unicode_representer(dumper, uni):
    node = yaml.ScalarNode(tag=u'tag:yaml.org,2002:str', value=uni)
    return node


class _IndentDumper(yaml.Dumper):
    def increase_indent(self, flow=False, indentless=False):
        return super(_IndentDumper, self).increase_indent(flow, False)


yaml.add_representer(_MetaYaml, _represent_omap)
if PY3:
    yaml.add_representer(str, _unicode_representer)
    unicode = None  # silence pyflakes about unicode not existing in py3
else:
    yaml.add_representer(unicode, _unicode_representer)


def output_yaml(metadata, filename=None):
    output = yaml.dump(_MetaYaml(metadata.meta), Dumper=_IndentDumper,
                       default_flow_style=False, indent=4)
    if filename:
        if any(sep in filename for sep in ('\\', '/')):
            try:
                os.makedirs(os.path.dirname(filename))
            except OSError:
                pass
        with open(filename, "w") as f:
            f.write(output)
        return "Wrote yaml to %s" % filename
    else:
        return output<|MERGE_RESOLUTION|>--- conflicted
+++ resolved
@@ -93,12 +93,11 @@
     if (version and dep_name in m.config.variant.get('pin_run_as_build', {}) and
             not (dep_name == 'python' and m.noarch)):
         pin = utils.apply_pin_expressions(version.split()[0],
-                                            m.config.variant['pin_run_as_build'][dep_name])
+                                            **m.config.variant['pin_run_as_build'][dep_name])
     elif dep.startswith('numpy') and 'x.x' in dep:
         if not build_dep_versions.get(dep_name):
             raise ValueError("numpy x.x specified, but numpy not in build requirements.")
-        pin = utils.apply_pin_expressions(version.split()[0],
-                                            ('p.p', 'p.p'))
+        pin = utils.apply_pin_expressions(version.split()[0], min_pin='p.p', max_pin='p.p')
     if pin:
         dep = " ".join((dep_name, pin))
     return dep
@@ -383,13 +382,7 @@
             raise ValueError("No variants were satisfiable - no valid recipes could be rendered.")
 
     if need_cleanup:
-<<<<<<< HEAD
         utils.rm_rf(recipe_dir)
-=======
-        rm_rf(recipe_dir)
-    if not need_download or need_reparse_in_env:
-        m.final = True
->>>>>>> 7914f888
 
     return rendered_metadata, index
 
