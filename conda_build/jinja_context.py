'''
Created on Jan 16, 2014

@author: sean
'''
from __future__ import absolute_import, division, print_function

from functools import partial
import json
import logging
import os
import sys

import jinja2

from conda.compat import PY3
from .environ import get_dict as get_environ
from .metadata import select_lines, ns_cfg

log = logging.getLogger(__file__)


class UndefinedNeverFail(jinja2.Undefined):
    """
    A class for Undefined jinja variables.
    This is even less strict than the default jinja2.Undefined class,
    because it permits things like {{ MY_UNDEFINED_VAR[:2] }} and
    {{ MY_UNDEFINED_VAR|int }}. This can mask lots of errors in jinja templates, so it
    should only be used for a first-pass parse, when you plan on running a 'strict'
    second pass later.
    """
    all_undefined_names = []

    def __init__(self, hint=None, obj=jinja2.runtime.missing, name=None,
                 exc=jinja2.exceptions.UndefinedError):
        UndefinedNeverFail.all_undefined_names.append(name)
        jinja2.Undefined.__init__(self, hint, obj, name, exc)

    __add__ = __radd__ = __mul__ = __rmul__ = __div__ = __rdiv__ = \
    __truediv__ = __rtruediv__ = __floordiv__ = __rfloordiv__ = \
    __mod__ = __rmod__ = __pos__ = __neg__ = __call__ = \
    __getitem__ = __lt__ = __le__ = __gt__ = __ge__ = \
    __complex__ = __pow__ = __rpow__ = \
        lambda self, *args, **kwargs: UndefinedNeverFail(hint=self._undefined_hint,
                                                         obj=self._undefined_obj,
                                                         name=self._undefined_name,
                                                         exc=self._undefined_exception)

    __str__ = __repr__ = \
        lambda *args, **kwargs: u''

    __int__ = lambda _: 0
    __float__ = lambda _: 0.0

    def __getattr__(self, k):
        try:
            return object.__getattr__(self, k)
        except AttributeError:
            return UndefinedNeverFail(hint=self._undefined_hint,
                                      obj=self._undefined_obj,
                                      name=self._undefined_name + '.' + k,
                                      exc=self._undefined_exception)


class FilteredLoader(jinja2.BaseLoader):
    """
    A pass-through for the given loader, except that the loaded source is
    filtered according to any metadata selectors in the source text.
    """

    def __init__(self, unfiltered_loader, config):
        self._unfiltered_loader = unfiltered_loader
        self.list_templates = unfiltered_loader.list_templates
        self.config = config

    def get_source(self, environment, template):
        contents, filename, uptodate = self._unfiltered_loader.get_source(environment,
                                                                          template)
        return select_lines(contents, ns_cfg(self.config)), filename, uptodate


<<<<<<< HEAD
def load_setuptools(config, setup_file='setup.py', from_recipe_dir=False, recipe_dir=None,
                    unload_modules=None):
=======
def load_setup_py_data(setup_file='setup.py', from_recipe_dir=False, recipe_dir=None,
                    unload_modules=None, fail_on_error=False):
>>>>>>> 3149091a
    _setuptools_data = {}

    def setup(**kw):
        _setuptools_data.update(kw)

    import setuptools
    import distutils.core

    cd_to_work = False
    path_backup = sys.path

    if from_recipe_dir and recipe_dir:
        setup_file = os.path.abspath(os.path.join(recipe_dir, setup_file))
    elif os.path.exists(config.work_dir):
        cd_to_work = True
        cwd = os.getcwd()
        os.chdir(config.work_dir)
        if not os.path.isabs(setup_file):
            setup_file = os.path.join(config.work_dir, setup_file)
        # this is very important - or else if versioneer or otherwise is in the start folder,
        # things will pick up the wrong versioneer/whatever!
        sys.path.insert(0, config.work_dir)
    else:
        log.debug("Did not find setup.py file in manually specified location, and source "
                  "not downloaded yet.")
        return {}

    # Patch setuptools, distutils
    setuptools_setup = setuptools.setup
    distutils_setup = distutils.core.setup
    setuptools.setup = distutils.core.setup = setup
    ns = {
        '__name__': '__main__',
        '__doc__': None,
        '__file__': setup_file,
    }
    if os.path.isfile(setup_file):
        code = compile(open(setup_file).read(), setup_file, 'exec', dont_inherit=1)
        exec(code, ns, ns)
        distutils.core.setup = distutils_setup
        setuptools.setup = setuptools_setup
<<<<<<< HEAD
    if cd_to_work:
        os.chdir(cwd)
    # remove our workdir from sys.path
    sys.path = path_backup
    return _setuptools_data if _setuptools_data else None
=======
    # this happens if setup.py is used in load_setup_py_data, but source is not yet downloaded
    except:
        raise
    finally:
        if cd_to_work:
            os.chdir(cwd)
    del sys.path[-1]
    return _setuptools_data
>>>>>>> 3149091a


def load_setuptools(setup_file='setup.py', from_recipe_dir=False, recipe_dir=None,
                    unload_modules=None, fail_on_error=False):
    log.warn("Deprecation notice: the load_setuptools function has been renamed to "
             "load_setup_py_data.  load_setuptools will be removed in a future release.")
    return load_setup_py_data(setup_file=setup_file, from_recipe_dir=from_recipe_dir,
                              recipe_dir=recipe_dir, unload_modules=unload_modules,
                              fail_on_error=fail_on_error)


def load_npm():
    # json module expects bytes in Python 2 and str in Python 3.
    mode_dict = {'mode': 'r', 'encoding': 'utf-8'} if PY3 else {'mode': 'rb'}
    with open('package.json', **mode_dict) as pkg:
        return json.load(pkg)


def context_processor(initial_metadata, recipe_dir, config):
    """
    Return a dictionary to use as context for jinja templates.

    initial_metadata: Augment the context with values from this MetaData object.
                      Used to bootstrap metadata contents via multiple parsing passes.
    """
    ctx = get_environ(config=config, m=initial_metadata)
    environ = dict(os.environ)
    environ.update(get_environ(config=config, m=initial_metadata))

<<<<<<< HEAD
    ctx.update(load_setuptools=partial(load_setuptools, config=config, recipe_dir=recipe_dir),
               load_npm=load_npm,
               environ=environ)
=======
    ctx.update(
        load_setup_py_data=partial(load_setup_py_data, recipe_dir=recipe_dir),
        # maintain old alias for backwards compatibility:
        load_setuptools=partial(load_setuptools, recipe_dir=recipe_dir),
        load_npm=load_npm,
        environ=environ)
>>>>>>> 3149091a
    return ctx<|MERGE_RESOLUTION|>--- conflicted
+++ resolved
@@ -79,13 +79,8 @@
         return select_lines(contents, ns_cfg(self.config)), filename, uptodate
 
 
-<<<<<<< HEAD
-def load_setuptools(config, setup_file='setup.py', from_recipe_dir=False, recipe_dir=None,
-                    unload_modules=None):
-=======
 def load_setup_py_data(setup_file='setup.py', from_recipe_dir=False, recipe_dir=None,
                     unload_modules=None, fail_on_error=False):
->>>>>>> 3149091a
     _setuptools_data = {}
 
     def setup(**kw):
@@ -127,22 +122,11 @@
         exec(code, ns, ns)
         distutils.core.setup = distutils_setup
         setuptools.setup = setuptools_setup
-<<<<<<< HEAD
     if cd_to_work:
         os.chdir(cwd)
     # remove our workdir from sys.path
     sys.path = path_backup
     return _setuptools_data if _setuptools_data else None
-=======
-    # this happens if setup.py is used in load_setup_py_data, but source is not yet downloaded
-    except:
-        raise
-    finally:
-        if cd_to_work:
-            os.chdir(cwd)
-    del sys.path[-1]
-    return _setuptools_data
->>>>>>> 3149091a
 
 
 def load_setuptools(setup_file='setup.py', from_recipe_dir=False, recipe_dir=None,
@@ -172,16 +156,10 @@
     environ = dict(os.environ)
     environ.update(get_environ(config=config, m=initial_metadata))
 
-<<<<<<< HEAD
-    ctx.update(load_setuptools=partial(load_setuptools, config=config, recipe_dir=recipe_dir),
-               load_npm=load_npm,
-               environ=environ)
-=======
     ctx.update(
         load_setup_py_data=partial(load_setup_py_data, recipe_dir=recipe_dir),
         # maintain old alias for backwards compatibility:
         load_setuptools=partial(load_setuptools, recipe_dir=recipe_dir),
         load_npm=load_npm,
         environ=environ)
->>>>>>> 3149091a
     return ctx