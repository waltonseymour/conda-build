from __future__ import absolute_import, division, print_function

<<<<<<< HEAD
from functools import partial
=======
from collections import defaultdict
from glob import glob
import io
>>>>>>> 0c0a1543
import locale
import mmap
import re
import os
from os.path import (basename, dirname, join, splitext, isdir, isfile, exists,
                     islink, realpath, relpath, normpath)
import stat
from subprocess import call
import sys
try:
    from os import readlink
except ImportError:
    readlink = False

from conda_build.os_utils import external
from conda_build import environ
from conda_build import utils
from conda_build import source
from .conda_interface import lchmod
from .conda_interface import walk_prefix
from .conda_interface import md5_file

if sys.platform.startswith('linux'):
    from conda_build.os_utils import elf
elif sys.platform == 'darwin':
    from conda_build.os_utils import macho

SHEBANG_PAT = re.compile(br'^#!.+$', re.M)


def is_obj(path):
    assert sys.platform != 'win32'
    return bool((sys.platform.startswith('linux') and elf.is_elf(path)) or
                (sys.platform == 'darwin' and macho.is_macho(path)))


def fix_shebang(f, prefix, build_python, osx_is_app=False):
    path = join(prefix, f)
    if is_obj(path):
        return
    elif os.path.islink(path):
        return

    if os.stat(path).st_size == 0:
        return

    with io.open(path, encoding=locale.getpreferredencoding(), mode='r+') as fi:
        try:
            data = fi.read(100)
        except UnicodeDecodeError:  # file is binary
            return

        # regexp on the memory mapped file so we only read it into
        # memory if the regexp matches.
        mm = mmap.mmap(fi.fileno(), 0)
        m = SHEBANG_PAT.match(mm)

        if not (m and b'python' in m.group()):
            return

        data = mm[:]

    encoding = sys.stdout.encoding or 'utf8'

    py_exec = ('/bin/bash ' + prefix + '/bin/python.app'
               if sys.platform == 'darwin' and osx_is_app else
               prefix + '/bin/' + basename(build_python))
    new_data = SHEBANG_PAT.sub(b'#!' + py_exec.encode(encoding), data, count=1)
    if new_data == data:
        return
    print("updating shebang:", f)
    with io.open(path, 'w', encoding=locale.getpreferredencoding()) as fo:
        fo.write(new_data.decode(encoding))
    os.chmod(path, int('755', 8))


def write_pth(egg_path, config):
    fn = basename(egg_path)
    with open(join(environ.get_sp_dir(config),
                   '%s.pth' % (fn.split('-')[0])), 'w') as fo:
        fo.write('./%s\n' % fn)


def remove_easy_install_pth(files, prefix, config, preserve_egg_dir=False):
    """
    remove the need for easy-install.pth and finally remove easy-install.pth
    itself
    """
    absfiles = [join(prefix, f) for f in files]
    sp_dir = environ.get_sp_dir(config)
    for egg_path in glob(join(sp_dir, '*-py*.egg')):
        if isdir(egg_path):
            if preserve_egg_dir or not any(join(egg_path, i) in absfiles for i
                    in walk_prefix(egg_path, False, windows_forward_slashes=False)):
                write_pth(egg_path, config=config)
                continue

            print('found egg dir:', egg_path)
            try:
                os.rename(join(egg_path, 'EGG-INFO'),
                          egg_path + '-info')
            except OSError:
                pass
            utils.rm_rf(join(egg_path, 'EGG-INFO'))
            for fn in os.listdir(egg_path):
                if fn == '__pycache__':
                    utils.rm_rf(join(egg_path, fn))
                else:
                    # this might be a name-space package
                    # so the package directory already exists
                    # from another installed dependency
                    if os.path.exists(join(sp_dir, fn)):
                        utils.copy_into(join(egg_path, fn), join(sp_dir, fn), config)
                        utils.rm_rf(join(egg_path, fn))
                    else:
                        os.rename(join(egg_path, fn), join(sp_dir, fn))

        elif isfile(egg_path):
            if egg_path not in absfiles:
                continue
            print('found egg:', egg_path)
            write_pth(egg_path, config=config)

    utils.rm_rf(join(sp_dir, 'easy-install.pth'))


def rm_py_along_so(prefix):
    "remove .py (.pyc) files alongside .so or .pyd files"
    for root, dirs, files in os.walk(prefix):
        for fn in files:
            if fn.endswith(('.so', '.pyd')):
                name, unused_ext = splitext(fn)
                for ext in '.py', '.pyc':
                    if name + ext in files:
                        os.unlink(join(root, name + ext))


def coerce_pycache_to_old_style(files, cwd):
    """
    For the sake of simplicity, remove the filename additions, like .cpython-35.pyc

    Since Conda allows only one Python install in a given prefix, there is no reason
    for these additional suffixes.  Newer Python will find these pyc files without issue.
    """
    for f in files:
        if not os.path.exists(f):
            f = os.path.join(cwd, f)
        if not os.path.isfile(f) or not f.endswith('.py'):
            continue
        if '/' in f or '\\' in f:
            folder = os.path.join(cwd, os.path.dirname(f), '__pycache__')
        else:
            folder = os.path.join(cwd, '__pycache__')
        fname = os.path.join(folder, os.path.splitext(os.path.basename(f))[0] +
                 '.cpython-{0}{1}.pyc'.format(sys.version_info.major,
                                              sys.version_info.minor))
        if os.path.isfile(fname):
            os.rename(fname, f + 'c')
    for root, folders, files in os.walk(cwd):
        if root.endswith("__pycache__") and not files:
            os.rmdir(root)


<<<<<<< HEAD
def compile_missing_pyc(files, cwd, python_exe):
    compile_files = [f for f in files if f.endswith('.py') and f + 'c' not in files]
=======
def compile_missing_pyc(files, cwd=config.build_prefix, python_exe=config.build_python):
    compile_files = []
    for fn in files:
        # omit files in Library/bin, Scripts, and the root prefix - they are not generally imported
        if sys.platform == 'win32':
            if any([fn.lower().startswith(start) for start in ['library/bin', 'library\\bin',
                                                               'scripts']]):
                continue
        else:
            if fn.startswith('bin'):
                continue
        if fn.endswith(".py"):
            compile_files.append(fn)

>>>>>>> 0c0a1543
    if compile_files:
        print('compiling .pyc files...')
        for f in compile_files:
            call([python_exe, '-Wi', '-m', 'py_compile', f], cwd=cwd)
        coerce_pycache_to_old_style(compile_files, cwd=cwd)


def post_process(files, prefix, config, preserve_egg_dir=False):
    remove_easy_install_pth(files, prefix, config, preserve_egg_dir=preserve_egg_dir)
    rm_py_along_so(prefix)
    compile_missing_pyc(files, cwd=prefix, python_exe=config.build_python)


def find_lib(link, prefix, path=None):
    from conda_build.build import prefix_files
    files = prefix_files(prefix)
    if link.startswith(prefix):
        link = normpath(link[len(prefix) + 1:])
        if link not in files:
            sys.exit("Error: Could not find %s" % link)
        return link
    if link.startswith('/'):  # but doesn't start with the build prefix
        return
    if link.startswith('@rpath/'):
        # Assume the rpath already points to lib, so there is no need to
        # change it.
        return
    if '/' not in link or link.startswith('@executable_path/'):
        link = basename(link)
        file_names = defaultdict(list)
        for f in files:
            file_names[basename(f)].append(f)
        if link not in file_names:
            sys.exit("Error: Could not find %s" % link)
        if len(file_names[link]) > 1:
            if path and basename(path) == link:
                # The link is for the file itself, just use it
                return path
            # Allow for the possibility of the same library appearing in
            # multiple places.
            md5s = set()
            for f in file_names[link]:
                md5s.add(md5_file(join(prefix, f)))
            if len(md5s) > 1:
                sys.exit("Error: Found multiple instances of %s: %s" % (link, file_names[link]))
            else:
                file_names[link].sort()
                print("Found multiple instances of %s (%s).  "
                    "Choosing the first one." % (link, file_names[link]))
        return file_names[link][0]
    print("Don't know how to find %s, skipping" % link)


def osx_ch_link(path, link_dict, prefix):
    link = link_dict['name']
    print("Fixing linking of %s in %s" % (link, path))
    link_loc = find_lib(link, prefix, path)
    if not link_loc:
        return

    lib_to_link = relpath(dirname(link_loc), 'lib')
    # path_to_lib = utils.relative(path[len(prefix) + 1:])

    # e.g., if
    # path = '/build_prefix/lib/some/stuff/libstuff.dylib'
    # link_loc = 'lib/things/libthings.dylib'

    # then

    # lib_to_link = 'things'
    # path_to_lib = '../..'

    # @rpath always means 'lib', link will be at
    # @rpath/lib_to_link/basename(link), like @rpath/things/libthings.dylib.

    # For when we can't use @rpath, @loader_path means the path to the library
    # ('path'), so from path to link is
    # @loader_path/path_to_lib/lib_to_link/basename(link), like
    # @loader_path/../../things/libthings.dylib.

    ret = '@rpath/%s/%s' % (lib_to_link, basename(link))

    # XXX: IF the above fails for whatever reason, the below can be used
    # TODO: This might contain redundant ..'s if link and path are both in
    # some subdirectory of lib.
    # ret = '@loader_path/%s/%s/%s' % (path_to_lib, lib_to_link, basename(link))

    ret = ret.replace('/./', '/')

    return ret


def mk_relative_osx(path, prefix, build_prefix=None):
    '''
    if build_prefix is None, the_n this is a standard conda build. The path
    and all dependencies are in the build_prefix.

    if package is built in develop mode, build_prefix is specified. Object
    specified by 'path' needs to relink runtime dependences to libs found in
    build_prefix/lib/. Also, in develop mode, 'path' is not in 'build_prefix'
    '''
    if build_prefix is None:
        assert path.startswith(prefix + '/')
    else:
        prefix = build_prefix

    assert sys.platform == 'darwin' and is_obj(path)
    s = macho.install_name_change(path, partial(osx_ch_link, prefix=prefix))

    names = macho.otool(path)
    if names:
        # Add an rpath to every executable to increase the chances of it
        # being found.
        rpath = join('@loader_path',
                     relpath(join(prefix, 'lib'),
                             dirname(path)), '').replace('/./', '/')
        macho.add_rpath(path, rpath, verbose=True)

        # 10.7 install_name_tool -delete_rpath causes broken dylibs, I will revisit this ASAP.
        # .. and remove config.build_prefix/lib which was added in-place of
        # DYLD_FALLBACK_LIBRARY_PATH since El Capitan's SIP.
        # macho.delete_rpath(path, config.build_prefix + '/lib', verbose = True)

    if s:
        # Skip for stub files, which have to use binary_has_prefix_files to be
        # made relocatable.
        assert_relative_osx(path, prefix)


def mk_relative_linux(f, prefix, build_prefix=None, rpaths=('lib',)):
    path = join(prefix, f)
    if build_prefix is None:
        assert path.startswith(prefix + '/')
    else:
        prefix = build_prefix
    rpath = ':'.join('$ORIGIN/' + utils.relative(f, d) if not
        d.startswith('/') else d for d in rpaths)
    patchelf = external.find_executable('patchelf', prefix)
    print('patchelf: file: %s\n    setting rpath to: %s' % (path, rpath))
    call([patchelf, '--force-rpath', '--set-rpath', rpath, path])


def assert_relative_osx(path, prefix):
    for name in macho.get_dylibs(path):
        assert not name.startswith(prefix), path


def mk_relative(m, f, prefix):
    assert sys.platform != 'win32'
    path = join(prefix, f)
    if not is_obj(path):
        return

    if sys.platform.startswith('linux'):
        mk_relative_linux(f, prefix=prefix, rpaths=m.get_value('build/rpaths', ['lib']))
    elif sys.platform == 'darwin':
        mk_relative_osx(path, prefix=prefix)


def fix_permissions(files, prefix):
    print("Fixing permissions")
    for root, dirs, unused_files in os.walk(prefix):
        for dn in dirs:
            lchmod(join(root, dn), int('755', 8))

    for f in files:
        path = join(prefix, f)
        st = os.lstat(path)
        lchmod(path, stat.S_IMODE(st.st_mode) | stat.S_IWUSR)  # chmod u+w


def post_build(m, files, prefix, build_python, croot):
    print('number of files:', len(files))
    fix_permissions(files, prefix)

    if sys.platform == 'win32':
        return

    binary_relocation = bool(m.get_value('build/binary_relocation', True))
    if not binary_relocation:
        print("Skipping binary relocation logic")
    osx_is_app = bool(m.get_value('build/osx_is_app', False))

    for f in files:
        if f.startswith('bin/'):
            fix_shebang(f, prefix=prefix, build_python=build_python, osx_is_app=osx_is_app)
        if binary_relocation:
            mk_relative(m, f, prefix)

    check_symlinks(files, prefix, croot)


def check_symlinks(files, prefix, croot):
    if readlink is False:
        return  # Not on Unix system
    msgs = []
    real_build_prefix = realpath(prefix)
    for f in files:
        path = join(real_build_prefix, f)
        if islink(path):
            link_path = readlink(path)
            real_link_path = realpath(path)
            if real_link_path.startswith(real_build_prefix):
                # If the path is in the build prefix, this is fine, but
                # the link needs to be relative
                if not link_path.startswith('.'):
                    # Don't change the link structure if it is already a
                    # relative link. It's possible that ..'s later in the path
                    # can result in a broken link still, but we'll assume that
                    # such crazy things don't happen.
                    print("Making absolute symlink %s -> %s relative" % (f, link_path))
                    os.unlink(path)
                    os.symlink(relpath(real_link_path, dirname(path)), path)
            else:
                # Symlinks to absolute paths on the system (like /usr) are fine.
                if real_link_path.startswith(croot):
                    msgs.append("%s is a symlink to a path that may not "
                        "exist after the build is completed (%s)" % (f, link_path))

    if msgs:
        for msg in msgs:
            print("Error: %s" % msg, file=sys.stderr)
        sys.exit(1)


def get_build_metadata(m, config):
    src_dir = source.get_dir(config)
    if "build" not in m.meta:
        m.meta["build"] = {}
    if exists(join(src_dir, '__conda_version__.txt')):
        print("Deprecation warning: support for __conda_version__ will be removed in Conda build 2.0."  # noqa
              "Try Jinja templates instead: "
              "http://conda.pydata.org/docs/building/environment-vars.html#git-environment-variables")  # noqa
        with open(join(src_dir, '__conda_version__.txt')) as f:
            version = f.read().strip()
            print("Setting version from __conda_version__.txt: %s" % version)
            m.meta['package']['version'] = version
    if exists(join(src_dir, '__conda_buildnum__.txt')):
        print("Deprecation warning: support for __conda_buildnum__ will be removed in Conda build 2.0."  # noqa
              "Try Jinja templates instead: "
              "http://conda.pydata.org/docs/building/environment-vars.html#git-environment-variables")  # noqa
        with open(join(src_dir, '__conda_buildnum__.txt')) as f:
            build_number = f.read().strip()
            print("Setting build number from __conda_buildnum__.txt: %s" %
                  build_number)
            m.meta['build']['number'] = build_number
    if exists(join(src_dir, '__conda_buildstr__.txt')):
        print("Deprecation warning: support for __conda_buildstr__ will be removed in Conda build 2.0."  # noqa
              "Try Jinja templates instead: "
              "http://conda.pydata.org/docs/building/environment-vars.html#git-environment-variables")  # noqa
        with open(join(src_dir, '__conda_buildstr__.txt')) as f:
            buildstr = f.read().strip()
            print("Setting version from __conda_buildstr__.txt: %s" % buildstr)
            m.meta['build']['string'] = buildstr<|MERGE_RESOLUTION|>--- conflicted
+++ resolved
@@ -1,12 +1,9 @@
 from __future__ import absolute_import, division, print_function
 
-<<<<<<< HEAD
+from collections import defaultdict
 from functools import partial
-=======
-from collections import defaultdict
 from glob import glob
 import io
->>>>>>> 0c0a1543
 import locale
 import mmap
 import re
@@ -170,11 +167,7 @@
             os.rmdir(root)
 
 
-<<<<<<< HEAD
 def compile_missing_pyc(files, cwd, python_exe):
-    compile_files = [f for f in files if f.endswith('.py') and f + 'c' not in files]
-=======
-def compile_missing_pyc(files, cwd=config.build_prefix, python_exe=config.build_python):
     compile_files = []
     for fn in files:
         # omit files in Library/bin, Scripts, and the root prefix - they are not generally imported
@@ -185,10 +178,9 @@
         else:
             if fn.startswith('bin'):
                 continue
-        if fn.endswith(".py"):
+        if fn.endswith(".py") and fn + 'c' not in files:
             compile_files.append(fn)
 
->>>>>>> 0c0a1543
     if compile_files:
         print('compiling .pyc files...')
         for f in compile_files:
