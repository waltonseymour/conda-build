from __future__ import absolute_import, division, print_function

from collections import defaultdict
from functools import partial
from glob import glob
import io
import locale
import mmap
import re
import os
from os.path import (basename, dirname, join, splitext, isdir, isfile, exists,
                     islink, realpath, relpath, normpath)
import shutil
import stat
from subprocess import call
import sys
try:
    from os import readlink
except ImportError:
    readlink = False

from conda_build.os_utils import external
from conda_build import environ
from conda_build import utils
from conda_build import source
from .conda_interface import lchmod
from .conda_interface import walk_prefix
from .conda_interface import md5_file

if sys.platform.startswith('linux'):
    from conda_build.os_utils import elf
elif sys.platform == 'darwin':
    from conda_build.os_utils import macho

SHEBANG_PAT = re.compile(br'^#!.+$', re.M)


def is_obj(path):
    assert sys.platform != 'win32'
    return bool((sys.platform.startswith('linux') and elf.is_elf(path)) or
                (sys.platform == 'darwin' and macho.is_macho(path)))


def fix_shebang(f, prefix, build_python, osx_is_app=False):
    path = join(prefix, f)
    if is_obj(path):
        return
    elif os.path.islink(path):
        return

    if os.stat(path).st_size == 0:
        return

    with io.open(path, encoding=locale.getpreferredencoding(), mode='r+') as fi:
        try:
            data = fi.read(100)
        except UnicodeDecodeError:  # file is binary
            return

        # regexp on the memory mapped file so we only read it into
        # memory if the regexp matches.
        mm = mmap.mmap(fi.fileno(), 0)
        m = SHEBANG_PAT.match(mm)

        if not (m and b'python' in m.group()):
            return

        data = mm[:]

    encoding = sys.stdout.encoding or 'utf8'

    py_exec = ('/bin/bash ' + prefix + '/bin/python.app'
               if sys.platform == 'darwin' and osx_is_app else
               prefix + '/bin/' + basename(build_python))
    new_data = SHEBANG_PAT.sub(b'#!' + py_exec.encode(encoding), data, count=1)
    if new_data == data:
        return
    print("updating shebang:", f)
    with io.open(path, 'w', encoding=locale.getpreferredencoding()) as fo:
        fo.write(new_data.decode(encoding))
    os.chmod(path, int('755', 8))


def write_pth(egg_path, config):
    fn = basename(egg_path)
    with open(join(environ.get_sp_dir(config),
                   '%s.pth' % (fn.split('-')[0])), 'w') as fo:
        fo.write('./%s\n' % fn)


def remove_easy_install_pth(files, prefix, config, preserve_egg_dir=False):
    """
    remove the need for easy-install.pth and finally remove easy-install.pth
    itself
    """
    absfiles = [join(prefix, f) for f in files]
    sp_dir = environ.get_sp_dir(config)
    for egg_path in glob(join(sp_dir, '*-py*.egg')):
        if isdir(egg_path):
            if preserve_egg_dir or not any(join(egg_path, i) in absfiles for i
                    in walk_prefix(egg_path, False, windows_forward_slashes=False)):
                write_pth(egg_path, config=config)
                continue

            print('found egg dir:', egg_path)
            try:
                os.rename(join(egg_path, 'EGG-INFO'),
                          egg_path + '-info')
            except OSError:
                pass
            utils.rm_rf(join(egg_path, 'EGG-INFO'))
            for fn in os.listdir(egg_path):
                if fn == '__pycache__':
                    utils.rm_rf(join(egg_path, fn))
                else:
                    # this might be a name-space package
                    # so the package directory already exists
                    # from another installed dependency
                    if os.path.exists(join(sp_dir, fn)):
                        utils.copy_into(join(egg_path, fn), join(sp_dir, fn), config)
                        utils.rm_rf(join(egg_path, fn))
                    else:
                        os.rename(join(egg_path, fn), join(sp_dir, fn))

        elif isfile(egg_path):
            if egg_path not in absfiles:
                continue
            print('found egg:', egg_path)
            write_pth(egg_path, config=config)

    utils.rm_rf(join(sp_dir, 'easy-install.pth'))


def rm_py_along_so(prefix):
    "remove .py (.pyc) files alongside .so or .pyd files"
    for root, dirs, files in os.walk(prefix):
        for fn in files:
            if fn.endswith(('.so', '.pyd')):
                name, unused_ext = splitext(fn)
                for ext in '.py', '.pyc':
                    if name + ext in files:
                        os.unlink(join(root, name + ext))


def coerce_pycache_to_old_style(files, cwd):
    """
    For the sake of simplicity, remove the filename additions, like .cpython-35.pyc

    Since Conda allows only one Python install in a given prefix, there is no reason
    for these additional suffixes.  Newer Python will find these pyc files without issue.
    """
    for f in files:
        if not os.path.exists(f):
            f = os.path.join(cwd, f)
        if not os.path.isfile(f) or not f.endswith('.py'):
            continue
        if '/' in f or '\\' in f:
            folder = os.path.join(cwd, os.path.dirname(f), '__pycache__')
        else:
            folder = os.path.join(cwd, '__pycache__')
        fname = os.path.join(folder, os.path.splitext(os.path.basename(f))[0] +
                 '.cpython-{0}{1}.pyc'.format(sys.version_info.major,
                                              sys.version_info.minor))
        if os.path.isfile(fname):
            os.rename(fname, f + 'c')
    for root, folders, files in os.walk(cwd):
        if root.endswith("__pycache__") and not files:
            os.rmdir(root)


def compile_missing_pyc(files, cwd, python_exe):
    compile_files = []
    for fn in files:
        # omit files in Library/bin, Scripts, and the root prefix - they are not generally imported
        if sys.platform == 'win32':
            if any([fn.lower().startswith(start) for start in ['library/bin', 'library\\bin',
                                                               'scripts']]):
                continue
        else:
            if fn.startswith('bin'):
                continue
        if fn.endswith(".py") and fn + 'c' not in files:
            compile_files.append(fn)

    if compile_files:
        print('compiling .pyc files...')
        for f in compile_files:
            call([python_exe, '-Wi', '-m', 'py_compile', f], cwd=cwd)
        coerce_pycache_to_old_style(compile_files, cwd=cwd)


def post_process(files, prefix, config, preserve_egg_dir=False):
    remove_easy_install_pth(files, prefix, config, preserve_egg_dir=preserve_egg_dir)
    rm_py_along_so(prefix)
    compile_missing_pyc(files, cwd=prefix, python_exe=config.build_python)


def find_lib(link, prefix, path=None):
    from conda_build.build import prefix_files
    files = prefix_files(prefix)
    if link.startswith(prefix):
        link = normpath(link[len(prefix) + 1:])
        if link not in files:
            sys.exit("Error: Could not find %s" % link)
        return link
    if link.startswith('/'):  # but doesn't start with the build prefix
        return
    if link.startswith('@rpath/'):
        # Assume the rpath already points to lib, so there is no need to
        # change it.
        return
    if '/' not in link or link.startswith('@executable_path/'):
        link = basename(link)
        file_names = defaultdict(list)
        for f in files:
            file_names[basename(f)].append(f)
        if link not in file_names:
            sys.exit("Error: Could not find %s" % link)
        if len(file_names[link]) > 1:
            if path and basename(path) == link:
                # The link is for the file itself, just use it
                return path
            # Allow for the possibility of the same library appearing in
            # multiple places.
            md5s = set()
            for f in file_names[link]:
                md5s.add(md5_file(join(prefix, f)))
            if len(md5s) > 1:
                sys.exit("Error: Found multiple instances of %s: %s" % (link, file_names[link]))
            else:
                file_names[link].sort()
                print("Found multiple instances of %s (%s).  "
                    "Choosing the first one." % (link, file_names[link]))
        return file_names[link][0]
    print("Don't know how to find %s, skipping" % link)


def osx_ch_link(path, link_dict, prefix):
    link = link_dict['name']
    print("Fixing linking of %s in %s" % (link, path))
    link_loc = find_lib(link, prefix, path)
    if not link_loc:
        return

    lib_to_link = relpath(dirname(link_loc), 'lib')
    # path_to_lib = utils.relative(path[len(prefix) + 1:])

    # e.g., if
    # path = '/build_prefix/lib/some/stuff/libstuff.dylib'
    # link_loc = 'lib/things/libthings.dylib'

    # then

    # lib_to_link = 'things'
    # path_to_lib = '../..'

    # @rpath always means 'lib', link will be at
    # @rpath/lib_to_link/basename(link), like @rpath/things/libthings.dylib.

    # For when we can't use @rpath, @loader_path means the path to the library
    # ('path'), so from path to link is
    # @loader_path/path_to_lib/lib_to_link/basename(link), like
    # @loader_path/../../things/libthings.dylib.

    ret = '@rpath/%s/%s' % (lib_to_link, basename(link))

    # XXX: IF the above fails for whatever reason, the below can be used
    # TODO: This might contain redundant ..'s if link and path are both in
    # some subdirectory of lib.
    # ret = '@loader_path/%s/%s/%s' % (path_to_lib, lib_to_link, basename(link))

    ret = ret.replace('/./', '/')

    return ret


def mk_relative_osx(path, prefix, build_prefix=None):
    '''
    if build_prefix is None, the_n this is a standard conda build. The path
    and all dependencies are in the build_prefix.

    if package is built in develop mode, build_prefix is specified. Object
    specified by 'path' needs to relink runtime dependences to libs found in
    build_prefix/lib/. Also, in develop mode, 'path' is not in 'build_prefix'
    '''
    if build_prefix is None:
        assert path.startswith(prefix + '/')
    else:
        prefix = build_prefix

    assert sys.platform == 'darwin' and is_obj(path)
    s = macho.install_name_change(path, partial(osx_ch_link, prefix=prefix))

    names = macho.otool(path)
    if names:
        # Add an rpath to every executable to increase the chances of it
        # being found.
        rpath = join('@loader_path',
                     relpath(join(prefix, 'lib'),
                             dirname(path)), '').replace('/./', '/')
        macho.add_rpath(path, rpath, verbose=True)

        # 10.7 install_name_tool -delete_rpath causes broken dylibs, I will revisit this ASAP.
        # .. and remove config.build_prefix/lib which was added in-place of
        # DYLD_FALLBACK_LIBRARY_PATH since El Capitan's SIP.
        # macho.delete_rpath(path, config.build_prefix + '/lib', verbose = True)

    if s:
        # Skip for stub files, which have to use binary_has_prefix_files to be
        # made relocatable.
        assert_relative_osx(path, prefix)


def mk_relative_linux(f, prefix, build_prefix=None, rpaths=('lib',)):
    path = join(prefix, f)
    if build_prefix is None:
        assert path.startswith(prefix + '/')
    else:
        prefix = build_prefix
    rpath = ':'.join('$ORIGIN/' + utils.relative(f, d) if not
        d.startswith('/') else d for d in rpaths)
    patchelf = external.find_executable('patchelf', prefix)
    print('patchelf: file: %s\n    setting rpath to: %s' % (path, rpath))
    call([patchelf, '--force-rpath', '--set-rpath', rpath, path])


def assert_relative_osx(path, prefix):
    for name in macho.get_dylibs(path):
        assert not name.startswith(prefix), path


def mk_relative(m, f, prefix):
    assert sys.platform != 'win32'
    path = join(prefix, f)
    if not is_obj(path):
        return

    if sys.platform.startswith('linux'):
        mk_relative_linux(f, prefix=prefix, rpaths=m.get_value('build/rpaths', ['lib']))
    elif sys.platform == 'darwin':
        mk_relative_osx(path, prefix=prefix)


def fix_permissions(files, prefix):
    print("Fixing permissions")
    for root, dirs, unused_files in os.walk(prefix):
        for dn in dirs:
            lchmod(join(root, dn), int('755', 8))

    for f in files:
        path = join(prefix, f)
        st = os.lstat(path)
        lchmod(path, stat.S_IMODE(st.st_mode) | stat.S_IWUSR)  # chmod u+w


def post_build(m, files, prefix, build_python, croot):
    print('number of files:', len(files))
    fix_permissions(files, prefix)

    if sys.platform == 'win32':
        return

    binary_relocation = bool(m.get_value('build/binary_relocation', True))
    if not binary_relocation:
        print("Skipping binary relocation logic")
    osx_is_app = bool(m.get_value('build/osx_is_app', False))

    for f in files:
        if f.startswith('bin/'):
            fix_shebang(f, prefix=prefix, build_python=build_python, osx_is_app=osx_is_app)
        if binary_relocation:
<<<<<<< HEAD
            mk_relative(m, f, prefix)
=======
            mk_relative(m, f)
        make_hardlink_copy(f)
>>>>>>> d70212f0

    check_symlinks(files, prefix, croot)


def check_symlinks(files, prefix, croot):
    if readlink is False:
        return  # Not on Unix system
    msgs = []
    real_build_prefix = realpath(prefix)
    for f in files:
        path = join(real_build_prefix, f)
        if islink(path):
            link_path = readlink(path)
            real_link_path = realpath(path)
            if real_link_path.startswith(real_build_prefix):
                # If the path is in the build prefix, this is fine, but
                # the link needs to be relative
                if not link_path.startswith('.'):
                    # Don't change the link structure if it is already a
                    # relative link. It's possible that ..'s later in the path
                    # can result in a broken link still, but we'll assume that
                    # such crazy things don't happen.
                    print("Making absolute symlink %s -> %s relative" % (f, link_path))
                    os.unlink(path)
                    os.symlink(relpath(real_link_path, dirname(path)), path)
            else:
                # Symlinks to absolute paths on the system (like /usr) are fine.
                if real_link_path.startswith(croot):
                    msgs.append("%s is a symlink to a path that may not "
                        "exist after the build is completed (%s)" % (f, link_path))

    if msgs:
        for msg in msgs:
            print("Error: %s" % msg, file=sys.stderr)
        sys.exit(1)


<<<<<<< HEAD
def get_build_metadata(m, config):
    src_dir = source.get_dir(config)
=======
def make_hardlink_copy(path):
    """Hardlinks create invalid packages.  Copy files to break the link.
    Symlinks are OK, and unaffected here."""
    if not os.path.isabs(path) and not os.path.exists(path):
        path = os.path.normpath(os.path.join(config.build_prefix, path))
    nlinks = os.lstat(path).st_nlink
    if nlinks > 1:
        # copy file to new name
        shutil.copy2(path, "tmpfile")
        # remove old file
        os.remove(path)
        # rename copy to original filename
        os.rename("tmpfile", path)


def get_build_metadata(m):
    src_dir = source.get_dir()

>>>>>>> d70212f0
    if "build" not in m.meta:
        m.meta["build"] = {}
    if exists(join(src_dir, '__conda_version__.txt')):
        print("Deprecation warning: support for __conda_version__ will be removed in Conda build 2.0."  # noqa
              "Try Jinja templates instead: "
              "http://conda.pydata.org/docs/building/environment-vars.html#git-environment-variables")  # noqa
        with open(join(src_dir, '__conda_version__.txt')) as f:
            version = f.read().strip()
            print("Setting version from __conda_version__.txt: %s" % version)
            m.meta['package']['version'] = version
    if exists(join(src_dir, '__conda_buildnum__.txt')):
        print("Deprecation warning: support for __conda_buildnum__ will be removed in Conda build 2.0."  # noqa
              "Try Jinja templates instead: "
              "http://conda.pydata.org/docs/building/environment-vars.html#git-environment-variables")  # noqa
        with open(join(src_dir, '__conda_buildnum__.txt')) as f:
            build_number = f.read().strip()
            print("Setting build number from __conda_buildnum__.txt: %s" %
                  build_number)
            m.meta['build']['number'] = build_number
    if exists(join(src_dir, '__conda_buildstr__.txt')):
        print("Deprecation warning: support for __conda_buildstr__ will be removed in Conda build 2.0."  # noqa
              "Try Jinja templates instead: "
              "http://conda.pydata.org/docs/building/environment-vars.html#git-environment-variables")  # noqa
        with open(join(src_dir, '__conda_buildstr__.txt')) as f:
            buildstr = f.read().strip()
            print("Setting version from __conda_buildstr__.txt: %s" % buildstr)
            m.meta['build']['string'] = buildstr<|MERGE_RESOLUTION|>--- conflicted
+++ resolved
@@ -369,12 +369,8 @@
         if f.startswith('bin/'):
             fix_shebang(f, prefix=prefix, build_python=build_python, osx_is_app=osx_is_app)
         if binary_relocation:
-<<<<<<< HEAD
             mk_relative(m, f, prefix)
-=======
-            mk_relative(m, f)
-        make_hardlink_copy(f)
->>>>>>> d70212f0
+        make_hardlink_copy(f, prefix)
 
     check_symlinks(files, prefix, croot)
 
@@ -412,15 +408,11 @@
         sys.exit(1)
 
 
-<<<<<<< HEAD
-def get_build_metadata(m, config):
-    src_dir = source.get_dir(config)
-=======
-def make_hardlink_copy(path):
+def make_hardlink_copy(path, prefix):
     """Hardlinks create invalid packages.  Copy files to break the link.
     Symlinks are OK, and unaffected here."""
     if not os.path.isabs(path) and not os.path.exists(path):
-        path = os.path.normpath(os.path.join(config.build_prefix, path))
+        path = os.path.normpath(os.path.join(prefix, path))
     nlinks = os.lstat(path).st_nlink
     if nlinks > 1:
         # copy file to new name
@@ -431,10 +423,9 @@
         os.rename("tmpfile", path)
 
 
-def get_build_metadata(m):
-    src_dir = source.get_dir()
-
->>>>>>> d70212f0
+def get_build_metadata(m, config):
+    src_dir = source.get_dir(config)
+
     if "build" not in m.meta:
         m.meta["build"] = {}
     if exists(join(src_dir, '__conda_version__.txt')):
