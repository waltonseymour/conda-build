--- conflicted
+++ resolved
@@ -97,15 +97,10 @@
 
 
 def write_pth(egg_path, config):
-<<<<<<< HEAD
     fn = os.path.basename(egg_path)
     py_ver = '.'.join(config.variant['python'].split('.')[:2])
     with open(os.path.join(utils.get_site_packages(config.build_prefix, py_ver),
-=======
-    fn = basename(egg_path)
-    with open(join(utils.get_site_packages(config.build_prefix, get_py_ver(config)),
->>>>>>> 903e9c4e
-                   '%s.pth' % (fn.split('-')[0])), 'w') as fo:
+                           '%s.pth' % (fn.split('-')[0])), 'w') as fo:
         fo.write('./%s\n' % fn)
 
 
@@ -114,21 +109,12 @@
     remove the need for easy-install.pth and finally remove easy-install.pth
     itself
     """
-<<<<<<< HEAD
     absfiles = [os.path.join(prefix, f) for f in files]
     py_ver = '.'.join(config.variant['python'].split('.')[:2])
     sp_dir = utils.get_site_packages(prefix, py_ver)
     for egg_path in glob(os.path.join(sp_dir, '*-py*.egg')):
         if os.path.isdir(egg_path):
             if preserve_egg_dir or not any(os.path.join(egg_path, i) in absfiles for i
-=======
-    absfiles = [join(prefix, f) for f in files]
-    py_ver = get_py_ver(config)
-    sp_dir = utils.get_site_packages(prefix, py_ver)
-    for egg_path in glob(join(sp_dir, '*-py*.egg')):
-        if isdir(egg_path):
-            if preserve_egg_dir or not any(join(egg_path, i) in absfiles for i
->>>>>>> 903e9c4e
                     in walk_prefix(egg_path, False, windows_forward_slashes=False)):
                 write_pth(egg_path, config=config)
                 continue
