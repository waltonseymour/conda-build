--- conflicted
+++ resolved
@@ -187,10 +187,7 @@
         "--version",
         action="store",
         nargs=1,
-<<<<<<< HEAD
         help="Version to use. Applies to all packages.",
-=======
-        help="Version to use. Applies to all packages",
     )
     cran.add_argument(
         "--git-tag",
@@ -203,7 +200,6 @@
         action="store_true",
         help="""Look at all URLs, not just source URLs. Use this if it can't
                 find the right URL.""",
->>>>>>> 17cde81d
     )
     cran.add_argument(
         "--cran-url",
