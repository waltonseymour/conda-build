# (c) Continuum Analytics, Inc. / http://continuum.io
# All Rights Reserved
#
# conda is distributed under the terms of the BSD 3-clause license.
# Consult LICENSE.txt or http://opensource.org/licenses/BSD-3-Clause.

from __future__ import absolute_import, division, print_function

import argparse
import os
import sys
from collections import deque
from glob import glob
from locale import getpreferredencoding
import warnings

import conda.config as config
from conda.compat import PY3
from conda.cli.common import add_parser_channels
from conda.install import delete_trash
from conda.resolve import NoPackagesFound, Unsatisfiable

from conda_build import exceptions
from conda_build.index import update_index
from conda_build.main_render import get_render_parser
from conda_build.utils import find_recipe
from conda_build.main_render import get_package_build_string, set_language_env_vars, RecipeCompleter
on_win = (sys.platform == 'win32')


def main():
    p=get_render_parser()
    p.description="""
Tool for building conda packages. A conda package is a binary tarball
containing system-level libraries, Python modules, executable programs, or
other components. conda keeps track of dependencies between packages and
platform specifics, making it simple to create working environments from
different sets of packages."""
    p.add_argument(
        "--check",
        action="store_true",
        help="Only check (validate) the recipe.",
    )
    p.add_argument(
        "--no-anaconda-upload",
        action="store_false",
        help="Do not ask to upload the package to anaconda.org.",
        dest='binstar_upload',
        default=config.binstar_upload,
    )
    p.add_argument(
        "--no-binstar-upload",
        action="store_false",
        help=argparse.SUPPRESS,
        dest='binstar_upload',
        default=config.binstar_upload,
    )
    p.add_argument(
        "--no-include-recipe",
        action="store_false",
        help="Don't include the recipe inside the built package.",
        dest='include_recipe',
        default=True,
    )
    p.add_argument(
        '-s', "--source",
        action="store_true",
        help="Only obtain the source (but don't build).",
    )
    p.add_argument(
        '-t', "--test",
        action="store_true",
        help="Test package (assumes package is already build).",
    )
    p.add_argument(
        '--no-test',
        action='store_true',
        dest='notest',
        help="Do not test the package.",
    )
    p.add_argument(
        '-b', '--build-only',
        action="store_true",
        help="""Only run the build, without any post processing or
        testing. Implies --no-test and --no-anaconda-upload.""",
    )
    p.add_argument(
        '-p', '--post',
        action="store_true",
        help="Run the post-build logic. Implies --no-test and --no-anaconda-upload.",
    )
    p.add_argument(
        'recipe',
        action="store",
        metavar='RECIPE_PATH',
        nargs='+',
        choices=RecipeCompleter(),
        help="Path to recipe directory.",
    )
    p.add_argument(
        '--skip-existing',
        action='store_true',
        help="""Skip recipes for which there already exists an existing build
        (locally or in the channels). """
        )
    p.add_argument(
        '-q', "--quiet",
        action="store_true",
        help="do not display progress bar",
    )

    add_parser_channels(p)
    p.set_defaults(func=execute)

    args = p.parse_args()
    args_func(args, p)


def handle_binstar_upload(path, args):
    import subprocess
    from conda_build.external import find_executable

    if args.binstar_upload is None:
        args.yes = False
        args.dry_run = False
#        upload = common.confirm_yn(
#            args,
#            message="Do you want to upload this "
#            "package to binstar", default='yes', exit_no=False)
        upload = False
    else:
        upload = args.binstar_upload

    no_upload_message = """\
# If you want to upload this package to anaconda.org later, type:
#
# $ anaconda upload %s
#
# To have conda build upload to anaconda.org automatically, use
# $ conda config --set anaconda_upload yes
""" % path
    if not upload:
        print(no_upload_message)
        return

    binstar = find_executable('anaconda')
    if binstar is None:
        print(no_upload_message)
        sys.exit('''
Error: cannot locate anaconda command (required for upload)
# Try:
# $ conda install anaconda-client
''')
    print("Uploading to anaconda.org")
    args = [binstar, 'upload', path]
    try:
        subprocess.call(args)
    except:
        print(no_upload_message)
        raise


def check_external():
    import os
    import conda_build.external as external

    if sys.platform.startswith('linux'):
        patchelf = external.find_executable('patchelf')
        if patchelf is None:
            sys.exit("""\
Error:
    Did not find 'patchelf' in: %s
    'patchelf' is necessary for building conda packages on Linux with
    relocatable ELF libraries.  You can install patchelf using conda install
    patchelf.
""" % (os.pathsep.join(external.dir_paths)))


def execute(args, parser):
    import sys
    import shutil
    import tarfile
    import tempfile
    from os import makedirs
    from os.path import abspath, isdir, isfile

    from conda.lock import Locked
    import conda_build.build as build
    import conda_build.source as source
    from conda_build.config import config
    from conda_build.metadata import MetaData

    check_external()

    # change globals in build module, see comment there as well
    build.channel_urls = args.channel or ()
    build.override_channels = args.override_channels
    build.verbose = not args.quiet

    if on_win:
        try:
            # needs to happen before any c extensions are imported that might be
            # hard-linked by files in the trash. one of those is markupsafe,
            # used by jinja2. see https://github.com/conda/conda-build/pull/520
            delete_trash(None)
        except:
            # when we can't delete the trash, don't crash on AssertionError,
            # instead inform the user and try again next time.
            # see https://github.com/conda/conda-build/pull/744
            warnings.warn("Cannot delete trash; some c extension has been "
                          "imported that is hard-linked by files in the trash. "
                          "Will try again on next run.")

    set_language_env_vars(args, parser, execute=execute)

    if args.skip_existing:
        for d in config.bldpkgs_dirs:
            if not isdir(d):
                makedirs(d)
            update_index(d)
        index = build.get_build_index(clear_cache=True)

    already_built = []
    to_build_recursive = []
    with Locked(config.croot):
        recipes = deque(args.recipe)
        while recipes:
            arg = recipes.popleft()
            try_again = False
            # Don't use byte literals for paths in Python 2
            if not PY3:
                arg = arg.decode(getpreferredencoding() or 'utf-8')
            if isfile(arg):
                if arg.endswith(('.tar', '.tar.gz', '.tgz', '.tar.bz2')):
                    recipe_dir = tempfile.mkdtemp()
                    t = tarfile.open(arg, 'r:*')
                    t.extractall(path=recipe_dir)
                    t.close()
                    need_cleanup = True
                else:
                    print("Ignoring non-recipe: %s" % arg)
                    continue
            else:
                recipe_dir = abspath(arg)
                need_cleanup = False

            # recurse looking for meta.yaml that is potentially not in immediate folder
            recipe_dir = find_recipe(recipe_dir)
            if not isdir(recipe_dir):
                sys.exit("Error: no such directory: %s" % recipe_dir)

            try:
                m = MetaData(recipe_dir)
                if m.get_value('build/noarch_python'):
                    config.noarch = True
            except exceptions.YamlParsingError as e:
                sys.stderr.write(e.error_msg())
                sys.exit(1)
            binstar_upload = False
            if args.check and len(args.recipe) > 1:
                print(m.path)
            m.check_fields()
            if args.check:
                continue
            if m.skip():
                print("Skipped: The %s recipe defines build/skip for this "
                      "configuration." % m.dist())
                continue
<<<<<<< HEAD

            # Parse again such that all variables needed for the build string
            # are initialized.
            try:
                m.parse_again(permit_undefined_jinja=False)
            except SystemExit:
                # Something went wrong; possibly due to undefined GIT_ jinja variables.
                # Maybe we need to actually download the source in order to resolve the build_id.
                source.provide(m.path, m.get_section('source'))

                # Parse our metadata again because we did not initialize the source
                # information before.
                m.parse_again(permit_undefined_jinja=False)

            if args.skip_existing:
                if m.pkg_fn() in index or m.pkg_fn() in already_built:
                    print("%s is already built, skipping." % m.dist())
                    continue
            if args.output:
                print(build.bldpkg_path(m))
=======
            if args.output:
                print(get_package_build_string(m))
>>>>>>> c915b6e7
                continue
            elif args.test:
                build.test(m, move_broken=False)
            elif args.source:
                source.provide(m.path, m.get_section('source'))
                print('Source tree in:', source.get_dir())
            else:
                # This loop recursively builds dependencies if recipes exist
                if args.build_only:
                    post = False
                    args.notest = True
                    args.binstar_upload = False
                elif args.post:
                    post = True
                    args.notest = True
                    args.binstar_upload = False
                else:
                    post = None
                try:
                    build.build(m, post=post,
                                include_recipe=args.include_recipe)
                except (NoPackagesFound, Unsatisfiable) as e:
                    error_str = str(e)
                    # Typically if a conflict is with one of these
                    # packages, the other package needs to be rebuilt
                    # (e.g., a conflict with 'python 3.5*' and 'x' means
                    # 'x' isn't build for Python 3.5 and needs to be
                    # rebuilt).
                    skip_names = ['python', 'r']
                    add_recipes = []
                    for line in error_str.splitlines():
                        if not line.startswith('  - '):
                            continue
                        pkg = line.lstrip('  - ').split(' -> ')[-1]
                        pkg = pkg.strip().split(' ')[0]
                        if pkg in skip_names:
                            continue
                        recipe_glob = glob(pkg + '-[v0-9][0-9.]*')
                        if os.path.exists(pkg):
                            recipe_glob.append(pkg)
                        if recipe_glob:
                            try_again = True
                            for recipe_dir in recipe_glob:
                                if pkg in to_build_recursive:
                                    sys.exit(str(e))
                                print(error_str)
                                print(("Missing dependency {0}, but found" +
                                       " recipe directory, so building " +
                                       "{0} first").format(pkg))
                                add_recipes.append(recipe_dir)
                                to_build_recursive.append(pkg)
                        else:
                            raise
                    recipes.appendleft(arg)
                    recipes.extendleft(reversed(add_recipes))

                if try_again:
                    continue

                if not args.notest:
                    build.test(m)

                binstar_upload = True

            if need_cleanup:
                shutil.rmtree(recipe_dir)

            if binstar_upload:
                handle_binstar_upload(build.bldpkg_path(m), args)

            already_built.append(m.pkg_fn())


def args_func(args, p):
    try:
        args.func(args, p)
    except RuntimeError as e:
        if 'maximum recursion depth exceeded' in str(e):
            print_issue_message(e)
            raise
        sys.exit("Error: %s" % e)
    except Exception as e:
        print_issue_message(e)
        raise  # as if we did not catch it

def print_issue_message(e):
    if e.__class__.__name__ not in ('ScannerError', 'ParserError'):
        message = """\
An unexpected error has occurred, please consider sending the
following traceback to the conda GitHub issue tracker at:

    https://github.com/conda/conda-build/issues

Include the output of the command 'conda info' in your report.

"""
        print(message, file=sys.stderr)

if __name__ == '__main__':
    main()<|MERGE_RESOLUTION|>--- conflicted
+++ resolved
@@ -266,31 +266,8 @@
                 print("Skipped: The %s recipe defines build/skip for this "
                       "configuration." % m.dist())
                 continue
-<<<<<<< HEAD
-
-            # Parse again such that all variables needed for the build string
-            # are initialized.
-            try:
-                m.parse_again(permit_undefined_jinja=False)
-            except SystemExit:
-                # Something went wrong; possibly due to undefined GIT_ jinja variables.
-                # Maybe we need to actually download the source in order to resolve the build_id.
-                source.provide(m.path, m.get_section('source'))
-
-                # Parse our metadata again because we did not initialize the source
-                # information before.
-                m.parse_again(permit_undefined_jinja=False)
-
-            if args.skip_existing:
-                if m.pkg_fn() in index or m.pkg_fn() in already_built:
-                    print("%s is already built, skipping." % m.dist())
-                    continue
-            if args.output:
-                print(build.bldpkg_path(m))
-=======
             if args.output:
                 print(get_package_build_string(m))
->>>>>>> c915b6e7
                 continue
             elif args.test:
                 build.test(m, move_broken=False)
