--- conflicted
+++ resolved
@@ -122,13 +122,8 @@
         with open(bld_bat) as fi:
             data = fi.read()
         with open(join(src_dir, 'bld.bat'), 'w') as fo:
-<<<<<<< HEAD
             fo.write(msvc_env_cmd(override=m.get_value('build/msvc_compiler', None)))
             fo.write('\n')
-
-=======
-            fo.write(msvc_env_cmd())
->>>>>>> 7bcadea6
             # more debuggable with echo on
             fo.write('@echo on\n')
             fo.write("set INCLUDE={};%INCLUDE%\n".format(env["LIBRARY_INC"]))
