from __future__ import absolute_import, division, print_function

import os
import sys
import shutil
from os.path import dirname, isdir, isfile, join

# Leverage the hard work done by setuptools/distutils to find vcvarsall using
# either the registry or the VS**COMNTOOLS environment variable
from distutils.msvc9compiler import find_vcvarsall as distutils_find_vcvarsall
from distutils.msvc9compiler import Reg, WINSDK_BASE

import conda.config as cc

from conda_build import environ
from conda_build import source
from conda_build.utils import _check_call


assert sys.platform == 'win32'


VS_VERSION_STRING = {
    '8.0': 'Visual Studio 8 2005',
    '9.0': 'Visual Studio 9 2008',
    '10.0': 'Visual Studio 10 2010',
    '11.0': 'Visual Studio 11 2012',
    '12.0': 'Visual Studio 12 2013',
    '14.0': 'Visual Studio 14 2015'
}


def fix_staged_scripts(config):
    """
    Fixes scripts which have been installed unix-style to have a .bat
    helper
    """
    scripts_dir = join(config.build_prefix, 'Scripts')
    if not isdir(scripts_dir):
        return
    for fn in os.listdir(scripts_dir):
        # process all the extensionless files
        if not isfile(join(scripts_dir, fn)) or '.' in fn:
            continue

        with open(join(scripts_dir, fn)) as f:
            line = f.readline().lower()
            # If it's a #!python script
            if not (line.startswith('#!') and 'python' in line.lower()):
                continue
            print('Adjusting unix-style #! script %s, '
                  'and adding a .bat file for it' % fn)
            # copy it with a .py extension (skipping that first #! line)
            with open(join(scripts_dir, fn + '-script.py'), 'w') as fo:
                fo.write(f.read())
            # now create the .exe file
            shutil.copyfile(join(dirname(__file__), 'cli-%d.exe' % cc.bits),
                            join(scripts_dir, fn + '.exe'))

        # remove the original script
        os.remove(join(scripts_dir, fn))


def build_vcvarsall_vs_path(version):
    """
    Given the Visual Studio version, returns the default path to the
    Microsoft Visual Studio vcvarsall.bat file.
    Expected versions are of the form {9, 10, 12, 14}
    """
    # Set up a load of paths that can be imported from the tests
    if 'ProgramFiles(x86)' in os.environ:
        PROGRAM_FILES_PATH = os.environ['ProgramFiles(x86)']
    else:
        PROGRAM_FILES_PATH = os.environ['ProgramFiles']

    vstools = "VS{0}0COMNTOOLS".format(version)
    if vstools in os.environ:
        return os.path.join(os.environ[vstools], '..\\..\\VC\\vcvarsall.bat')
    else:
        # prefer looking at env var; fall back to program files defaults
        return os.path.join(PROGRAM_FILES_PATH,
                            'Microsoft Visual Studio {}'.format(version), 'VC',
                            'vcvarsall.bat')


def msvc_env_cmd(bits, config, override=None):
    arch_selector = 'x86' if bits == 32 else 'amd64'

    msvc_env_lines = []

    version = None
    if override is not None:
        version = override

    # The DISTUTILS_USE_SDK variable tells distutils to not try and validate
    # the MSVC compiler. For < 3.5 this still forcibly looks for 'cl.exe'.
    # For > 3.5 it literally just skips the validation logic.
    # See distutils _msvccompiler.py and msvc9compiler.py / msvccompiler.py
    # for more information.
    msvc_env_lines.append('set DISTUTILS_USE_SDK=1')
    # This is also required to hit the 'don't validate' logic on < 3.5.
    # For > 3.5 this is ignored.
    msvc_env_lines.append('set MSSdk=1')

    if not version:
        if config.PY3K and config.use_MSVC2015:
            version = '14.0'
        elif config.PY3K:
            version = '10.0'
        else:
            version = '9.0'

    if float(version) >= 14.0:
        # For Python 3.5+, ensure that we link with the dynamic runtime.  See
        # http://stevedower.id.au/blog/building-for-python-3-5-part-two/ for more info
        msvc_env_lines.append('set PY_VCRUNTIME_REDIST=%LIBRARY_BIN%\\vcruntime{0}.dll'.format(
            version.replace('.', '')))

    vcvarsall_vs_path = build_vcvarsall_vs_path(version)

    def build_vcvarsall_cmd(cmd, arch=arch_selector):
        # Default argument `arch_selector` is defined above
        return 'call "{cmd}" {arch}'.format(cmd=cmd, arch=arch)

    msvc_env_lines.append('set "VS_VERSION={}"'.format(version))
    msvc_env_lines.append('set "VS_MAJOR={}"'.format(version.split('.')[0]))
    msvc_env_lines.append('set "VS_YEAR={}"'.format(VS_VERSION_STRING[version][-4:]))
    msvc_env_lines.append('set "CMAKE_GENERATOR={}"'.format(VS_VERSION_STRING[version] +
                                                            {64: ' Win64', 32: ''}[bits]))
    # tell msys2 to ignore path conversions for issue-causing windows-style flags in build
    #   See https://github.com/conda-forge/icu-feedstock/pull/5
    msvc_env_lines.append('set "MSYS2_ARG_CONV_EXCL=/AI;/AL;/OUT;/out;%MSYS2_ARG_CONV_EXCL%"')
    msvc_env_lines.append('set "MSYS2_ENV_CONV_EXCL=CL"')
    if version == '10.0':
        try:
            WIN_SDK_71_PATH = Reg.get_value(os.path.join(WINSDK_BASE, 'v7.1'),
                                            'installationfolder')
            WIN_SDK_71_BAT_PATH = os.path.join(WIN_SDK_71_PATH, 'Bin', 'SetEnv.cmd')

            win_sdk_arch = '/Release /x86' if bits == 32 else '/Release /x64'
            win_sdk_cmd = build_vcvarsall_cmd(WIN_SDK_71_BAT_PATH, arch=win_sdk_arch)

            # There are two methods of building Python 3.3 and 3.4 extensions (both
            # of which required Visual Studio 2010 - as explained in the Python wiki
            # https://wiki.python.org/moin/WindowsCompilers)
            # 1) Use the Windows SDK 7.1
            # 2) Use Visual Studio 2010 (any edition)
            # However, VS2010 never shipped with a 64-bit compiler, so in this case
            # **only** option (1) applies. For this reason, we always try and
            # activate the Windows SDK first. Unfortunately, unsuccessfully setting
            # up the environment does **not EXIT 1** and therefore we must fall
            # back to attempting to set up VS2010.
            # DelayedExpansion is required for the SetEnv.cmd
            msvc_env_lines.append('Setlocal EnableDelayedExpansion')
            msvc_env_lines.append(win_sdk_cmd)
            # If the WindowsSDKDir environment variable has not been successfully
            # set then try activating VS2010
            msvc_env_lines.append('if not "%WindowsSDKDir%" == "{}" ( {} )'.format(
                WIN_SDK_71_PATH, build_vcvarsall_cmd(vcvarsall_vs_path)))
        # sdk is not installed.  Fall back to only trying VS 2010
        except KeyError:
            msvc_env_lines.append(build_vcvarsall_cmd(vcvarsall_vs_path))
    elif version == '9.0':
        # Get the Visual Studio 2008 path (not the Visual C++ for Python path)
        # and get the 'vcvars64.bat' from inside the bin (in the directory above
        # that returned by distutils_find_vcvarsall)
        try:
            VCVARS64_VS9_BAT_PATH = os.path.join(os.path.dirname(distutils_find_vcvarsall(9)),
                                                'bin', 'vcvars64.bat')
        # there's an exception if VS or the VC compiler for python are not actually installed.
        except (KeyError, TypeError):
            VCVARS64_VS9_BAT_PATH = None

        error1 = 'if errorlevel 1 {}'

        # Setuptools captures the logic of preferring the Microsoft Visual C++
        # Compiler for Python 2.7 - falls back to VS2008 if necessary
        msvc_env_lines.append(build_vcvarsall_cmd(vcvarsall_vs_path))
        # The Visual Studio 2008 Express edition does not properly contain
        # the amd64 build files, so we call the vcvars64.bat manually,
        # rather than using the vcvarsall.bat which would try and call the
        # missing bat file.
        if arch_selector == 'amd64' and VCVARS64_VS9_BAT_PATH:
            msvc_env_lines.append(error1.format(
                build_vcvarsall_cmd(VCVARS64_VS9_BAT_PATH)))
    else:
        # Visual Studio 14 or otherwise
        msvc_env_lines.append(build_vcvarsall_cmd(vcvarsall_vs_path))

    return '\n'.join(msvc_env_lines) + '\n'


def build(m, bld_bat, config):
    env = environ.get_dict(config=config, m=m, dirty=config.dirty)

    for name in 'BIN', 'INC', 'LIB':
        path = env['LIBRARY_' + name]
        if not isdir(path):
            os.makedirs(path)

    src_dir = source.get_dir(config)
    if os.path.isfile(bld_bat):
        with open(bld_bat) as fi:
            data = fi.read()
        with open(join(src_dir, 'bld.bat'), 'w') as fo:
            # more debuggable with echo on
            fo.write('@echo on\n')
            for key, value in env.items():
                fo.write('set "{key}={value}"\n'.format(key=key, value=value))
<<<<<<< HEAD
            fo.write("set INCLUDE={};%INCLUDE%\n".format(env["LIBRARY_INC"]))
            fo.write("set LIB={};%LIB%\n".format(env["LIBRARY_LIB"]))
            fo.write(msvc_env_cmd(bits=cc.bits, config=config,
                                  override=m.get_value('build/msvc_compiler', None)))
            if config.activate:
=======
            fo.write(msvc_env_cmd(bits=cc.bits, override=m.get_value('build/msvc_compiler', None)))
            # Reset echo on, because MSVC scripts might have turned it off
            fo.write('@echo on\n')
            fo.write('set "INCLUDE={};%INCLUDE%"\n'.format(env["LIBRARY_INC"]))
            fo.write('set "LIB={};%LIB%"\n'.format(env["LIBRARY_LIB"]))
            if activate:
>>>>>>> 00a70433
                fo.write("call activate.bat {0}\n".format(config.build_prefix))
            fo.write("REM ===== end generated header =====\n")
            fo.write(data)

        cmd = [os.environ['COMSPEC'], '/c', 'bld.bat']
        _check_call(cmd, cwd=src_dir)
        fix_staged_scripts(config=config)<|MERGE_RESOLUTION|>--- conflicted
+++ resolved
@@ -207,20 +207,13 @@
             fo.write('@echo on\n')
             for key, value in env.items():
                 fo.write('set "{key}={value}"\n'.format(key=key, value=value))
-<<<<<<< HEAD
-            fo.write("set INCLUDE={};%INCLUDE%\n".format(env["LIBRARY_INC"]))
-            fo.write("set LIB={};%LIB%\n".format(env["LIBRARY_LIB"]))
             fo.write(msvc_env_cmd(bits=cc.bits, config=config,
                                   override=m.get_value('build/msvc_compiler', None)))
-            if config.activate:
-=======
-            fo.write(msvc_env_cmd(bits=cc.bits, override=m.get_value('build/msvc_compiler', None)))
             # Reset echo on, because MSVC scripts might have turned it off
             fo.write('@echo on\n')
             fo.write('set "INCLUDE={};%INCLUDE%"\n'.format(env["LIBRARY_INC"]))
             fo.write('set "LIB={};%LIB%"\n'.format(env["LIBRARY_LIB"]))
-            if activate:
->>>>>>> 00a70433
+            if config.activate:
                 fo.write("call activate.bat {0}\n".format(config.build_prefix))
             fo.write("REM ===== end generated header =====\n")
             fo.write(data)
