--- conflicted
+++ resolved
@@ -292,13 +292,7 @@
     return direc, depends
 
 
-<<<<<<< HEAD
-def build_package(package, version=None):
-=======
 def build_package(package, version=None, noarch_python=False):
-    if conda_package_exists(package):
-        return 0
->>>>>>> 52853d14
     if ' ' in package:
         package, version = package.split(' ')
     try:
